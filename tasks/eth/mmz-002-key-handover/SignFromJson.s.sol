// SPDX-License-Identifier: MIT
pragma solidity ^0.8.15;

import {SignFromJson as OriginalSignFromJson} from "script/SignFromJson.s.sol";
import {ProxyAdmin} from "@eth-optimism-bedrock/src/universal/ProxyAdmin.sol";
import {console2 as console} from "forge-std/console2.sol";
import {stdJson} from "forge-std/StdJson.sol";
import {Vm, VmSafe} from "forge-std/Vm.sol";

contract SignFromJson is OriginalSignFromJson {
    ProxyAdmin opProxyAdmin;
    ProxyAdmin metalProxyAdmin;
    ProxyAdmin modeProxyAdmin;
    ProxyAdmin zoraProxyAdmin;

    address opProxyAdminOwner;
    address mmzProxyAdminOwnerBefore;

    /// @notice Sets up the contract
    function setUp() public {
        opProxyAdmin = ProxyAdmin(readProxyAdminAddress("10"));
        metalProxyAdmin = ProxyAdmin(readProxyAdminAddress("1750"));
        modeProxyAdmin = ProxyAdmin(readProxyAdminAddress("34443"));
        zoraProxyAdmin = ProxyAdmin(readProxyAdminAddress("7777777"));

        opProxyAdminOwner = opProxyAdmin.owner();
        mmzProxyAdminOwnerBefore = metalProxyAdmin.owner();

        require(opProxyAdmin.owner() != metalProxyAdmin.owner());
        require(opProxyAdmin.owner() != modeProxyAdmin.owner());
        require(opProxyAdmin.owner() != zoraProxyAdmin.owner());
    }

    /// @notice Checks the correctness of the deployment
    function _postCheck(Vm.AccountAccess[] memory accesses, SimulationPayload memory /* simPayload */ )
        internal
        view
        override
    {
        console.log("Running post-deploy assertions");
        checkStateDiff(accesses);
        require(opProxyAdmin.owner() == metalProxyAdmin.owner());
        require(opProxyAdmin.owner() == modeProxyAdmin.owner());
        require(opProxyAdmin.owner() == zoraProxyAdmin.owner());
        console.log("All assertions passed!");
    }

    function readProxyAdminAddress(string memory chainId) internal view returns (address) {
        string memory addressesJson;

        // Read addresses json
        string memory path = "/lib/superchain-registry/superchain/extra/addresses/addresses.json";

        try vm.readFile(string.concat(vm.projectRoot(), path)) returns (string memory data) {
            addressesJson = data;
        } catch {
            revert(string.concat("Failed to read ", path));
        }

        return stdJson.readAddress(addressesJson, string.concat("$.", chainId, ".ProxyAdmin"));
    }
<<<<<<< HEAD
=======
    
    function checkStateDiff(Vm.AccountAccess[] memory accountAccesses) internal view override {
        super.checkStateDiff(accountAccesses);

        address metalProxyAdminOwner = metalProxyAdmin.owner();
        address modeProxyAdminOwner = modeProxyAdmin.owner();
        address zoraProxyAdminOwner = zoraProxyAdmin.owner();
        address opProxyAdminOwner = opProxyAdmin.owner();
>>>>>>> d8d4abc1

    function getAllowedStorageAccess() internal view override returns (address[] memory allowed) {
        allowed = new address[](5);
        // The initial ProxyAdminOwner of all chains involved
        allowed[0] = mmzProxyAdminOwnerBefore;
        // The final ProxyAdminOwner of all chains involved
        allowed[1] = opProxyAdminOwner;
        // The ProxyAdmins of all chains involved
        allowed[2] = address(metalProxyAdmin);
        allowed[3] = address(modeProxyAdmin);
        allowed[4] = address(zoraProxyAdmin);
    }

    function getCodeExceptions() internal view override returns (address[] memory exceptions) {
        // No exceptions are expected in this task, but it must be implemented.
    }
}<|MERGE_RESOLUTION|>--- conflicted
+++ resolved
@@ -59,8 +59,6 @@
 
         return stdJson.readAddress(addressesJson, string.concat("$.", chainId, ".ProxyAdmin"));
     }
-<<<<<<< HEAD
-=======
     
     function checkStateDiff(Vm.AccountAccess[] memory accountAccesses) internal view override {
         super.checkStateDiff(accountAccesses);
@@ -69,7 +67,6 @@
         address modeProxyAdminOwner = modeProxyAdmin.owner();
         address zoraProxyAdminOwner = zoraProxyAdmin.owner();
         address opProxyAdminOwner = opProxyAdmin.owner();
->>>>>>> d8d4abc1
 
     function getAllowedStorageAccess() internal view override returns (address[] memory allowed) {
         allowed = new address[](5);
