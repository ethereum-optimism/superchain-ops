--- conflicted
+++ resolved
@@ -213,14 +213,6 @@
             just simulate-council
             just prepare-json
             just simulate-council # simulate again to make sure the json is still valid
-
-<<<<<<< HEAD
-  simulate_sep_027:
-    docker:
-      - image: << pipeline.parameters.ci_builder_image >>
-    steps:
-      - simulate_nested:
-          task: "sep/027-holocene-system-config-upgrade-and-init-multi-chain"
   
   simulate_eth_027:
     docker:
@@ -229,15 +221,6 @@
       - simulate_nested:
           task: "eth/027-holocene-system-config-upgrade-and-init-multi-chain"
 
-  just_simulate_permissionless_fp_upgrade:
-    docker:
-      - image: << pipeline.parameters.ci_builder_image >>
-    steps:
-      - simulate_nested:
-          task: "/eth/ink-001-permissionless-proofs"
-
-=======
->>>>>>> a6a46f65
   just_simulate_ink_respected_game_type:
     docker:
       - image: << pipeline.parameters.ci_builder_image >>
@@ -319,10 +302,5 @@
       - just_simulate_sc_rehearsal_2
       - just_simulate_sc_rehearsal_4
       - just_simulate_ink_respected_game_type
-<<<<<<< HEAD
       - simulate_eth_027
-      # sepolia
-      - simulate_sep_027
-=======
-      # sepolia
->>>>>>> a6a46f65
+      # sepolia