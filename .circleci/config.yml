--- conflicted
+++ resolved
@@ -167,20 +167,7 @@
             just simulate-council
             just prepare-json
             just simulate-council # simulate again to make sure the json is still valid
-
-  forge_fmt:
-    docker:
-      - image: <<pipeline.parameters.ci_builder_image>>
-    steps:
-      - checkout
-      - run:
-          name: forge fmt
-          command: |
-            just install
-            forge --version
-            forge fmt --check
-
-<<<<<<< HEAD
+            
   just_simulate_eth-013-fp-upgrade-fjord:
     docker:
       - image: <<pipeline.parameters.ci_builder_image>>
@@ -189,7 +176,6 @@
       - run:
           name: just simulate eth/013-fp-upgrade-fjord
           command: |
-            go install github.com/mikefarah/yq/v4@latest
             just install
             cd tasks/eth/013-fp-upgrade-fjord
             export SIMULATE_WITHOUT_LEDGER=1
@@ -200,12 +186,21 @@
             just \
               --dotenv-path .env \
               --justfile ../../../nested.just \
-              simulate foundation
+              simulate foundation  
 
   forge_fmt:
-=======
+    docker:
+      - image: <<pipeline.parameters.ci_builder_image>>
+    steps:
+      - checkout
+      - run:
+          name: forge fmt
+          command: |
+            just install
+            forge --version
+            forge fmt --check
+
   print_versions:
->>>>>>> 685fb1a8
     docker:
       - image: <<pipeline.parameters.ci_builder_image>>
 
@@ -244,10 +239,5 @@
       # ceremony is done).
       - just_simulate_sc_rehearsal_1
       - just_simulate_sc_rehearsal_2
-<<<<<<< HEAD
       - just_simulate_sc_rehearsal_4
-      - just_simulate_sep-base-001-MCP-L1
-      - just_simulate_eth-013-fp-upgrade-fjord
-=======
-      - just_simulate_sc_rehearsal_4
->>>>>>> 685fb1a8
+      - just_simulate_eth-013-fp-upgrade-fjord