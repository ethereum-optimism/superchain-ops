version: 2.1

parameters:
  ci_builder_image:
    type: string
    default: us-docker.pkg.dev/oplabs-tools-artifacts/images/ci-builder:v0.47.3
  l1_mainnet_rpc_url:
    type: string
    default: "https://ci-mainnet-l1.optimism.io"
  l1_sepolia_rpc_url:
    type: string
    default: "https://ci-sepolia-l1.optimism.io"
  l2_mainnet_rpc_url:
    type: string
    default: "https://mainnet.optimism.io"
  l2_sepolia_rpc_url:
    type: string
    default: "https://sepolia.optimism.io"
  time_diff_threshold:
    type: integer
    default: 5

jobs:
  check_sepolia_rpc_endpoints:
    circleci_ip_ranges: true
    docker:
      - image: <<pipeline.parameters.ci_builder_image>>

    steps:
      - checkout
      - run:
          name: Check Sepolia RPC Endpoints
          command: |
            if ./ops/verify-geth-endpoint.sh "<< pipeline.parameters.l1_sepolia_rpc_url >>"; then
              if ops/verify-geth-endpoint.sh "<< pipeline.parameters.l2_sepolia_rpc_url >>"; then
                echo "Both RPC endpoints are up to date and not syncing."
                echo "L1_RPC_SEPOLIA=<< pipeline.parameters.l1_sepolia_rpc_url >>" >> $BASH_ENV
                echo "L2_RPC_SEPOLIA=<< pipeline.parameters.l2_sepolia_rpc_url >>" >> $BASH_ENV
              else
                echo "L2 RPC endpoint failed the checks."
                exit 1
              fi
            else
              echo "L1 RPC endpoint failed the checks."
              exit 1
            fi
      - run: |
          cp $BASH_ENV bash.env
      - persist_to_workspace:
          root: .
          paths:
            - bash.env

  check_mainnet_rpc_endpoints:
    circleci_ip_ranges: true
    docker:
      - image: <<pipeline.parameters.ci_builder_image>>

    steps:
      - checkout
      - run:
          name: Check Mainnet RPC Endpoints
          command: |
            if ops/verify-geth-endpoint.sh "<< pipeline.parameters.l1_mainnet_rpc_url >>";then
             if ops/verify-geth-endpoint.sh "<< pipeline.parameters.l2_mainnet_rpc_url >>"; then
                echo "Both RPC endpoints are up to date and not syncing."
                echo "L1_RPC_MAINNET=<< pipeline.parameters.l1_mainnet_rpc_url >>" >> $BASH_ENV
                echo "L2_RPC_MAINNET=<< pipeline.parameters.l2_mainnet_rpc_url >>" >> $BASH_ENV
              else
                echo "L2 RPC endpoint failed the checks."
                exit 1
              fi
            else
              echo "L1 RPC endpoint failed the checks."
              exit 1
            fi
      - run: |
          cp $BASH_ENV bash.env
      - persist_to_workspace:
          root: .
          paths:
            - bash.env

  check_task_statuses:
    docker:
      - image: <<pipeline.parameters.ci_builder_image>>
    steps:
      - checkout
      - attach_workspace:
          at: .
      - run:
          name: Check task statuses
          command: bash ./script/utils/check-task-statuses.sh

  # TODO: remove/replace when there are real consumers of the RPC URLs
  example_mainnet_job:
    circleci_ip_ranges: true
    docker:
      - image: <<pipeline.parameters.ci_builder_image>>

    steps:
      - attach_workspace:
          at: .
      - run: |
          cat bash.env >> $BASH_ENV
      - run:
          name: Use RPC URLs
          command: |
            if [ -z "$L1_RPC_MAINNET" ] || [ -z "$L2_RPC_MAINNET" ]; then
                echo "Required RPC URLs are not available."
            fi
              L1_RPC_URL=$L1_RPC_MAINNET
              L2_RPC_URL=$L2_RPC_MAINNET
              echo "L1 RPC URL: $L1_RPC_URL"
              echo "L2 RPC URL: $L2_RPC_URL"
              # Use L1_RPC_URL and L2_RPC_URL here.

  just_simulate_sc_rehearsal_1:
    docker:
      - image: <<pipeline.parameters.ci_builder_image>>

    steps:
      - checkout
      - run:
          name: just simulate r1-hello-council
          command: |
            just install
            cd security-council-rehearsals
            just setup r1-hello-council tmp-ci
            cd *r1-hello-council-tmp-ci
            export SIMULATE_WITHOUT_LEDGER=1
            just simulate
            just prepare-json
            just simulate # simulate again to make sure the json is still valid
  just_simulate_sc_rehearsal_2:
    docker:
      - image: <<pipeline.parameters.ci_builder_image>>

    steps:
      - checkout
      - run:
          name: just simulate r2-remove-signer
          command: |
            just install
            cd security-council-rehearsals
            just setup r2-remove-signer tmp-ci
            cd *r2-remove-signer-tmp-ci
            export SIMULATE_WITHOUT_LEDGER=1
            just simulate
            just get-owners
            just prepare
            just simulate # simulate again to make sure the json is still valid
  just_simulate_sc_rehearsal_4:
    docker:
      - image: <<pipeline.parameters.ci_builder_image>>

    steps:
      - checkout
      - run:
          name: just simulate r4-jointly-upgrade
          command: |
            just install
            cd security-council-rehearsals
            just setup r4-jointly-upgrade tmp-ci
            cd *r4-jointly-upgrade-tmp-ci
            export SIMULATE_WITHOUT_LEDGER=1
            just simulate-council
            just prepare-json
            just simulate-council # simulate again to make sure the json is still valid

<<<<<<< HEAD
  just_simulate_eth-base-001-MCP-L1:
=======
  just_simulate_eth-011-1-proto-ver_ownership-transfers:
>>>>>>> 10b70119
    docker:
      - image: <<pipeline.parameters.ci_builder_image>>
    steps:
      - checkout
      - run:
<<<<<<< HEAD
          name: just simulate eth/base-001-MCP-L1
          command: |
            go install github.com/mikefarah/yq/v4@latest
            just install
            cd tasks/eth/base-001-MCP-L1
            export SIMULATE_WITHOUT_LEDGER=1
            just \
              --dotenv-path .env \
              --justfile ../../../single.just \
              simulate
=======
          name: just simulate eth/011-1-proto-ver+ownership-transfers
          command: |
            go install github.com/mikefarah/yq/v4@latest
            just install
            cd tasks/eth/011-1-proto-ver+ownership-transfers
            export SIMULATE_WITHOUT_LEDGER=1
            just \
              --dotenv-path $(pwd)/.env \
              --justfile ../../../single.just \
              simulate
            
  just_simulate_eth-013-fp-upgrade-fjord:
    docker:
      - image: <<pipeline.parameters.ci_builder_image>>
    steps:
      - checkout
      - run:
          name: just simulate eth/013-fp-upgrade-fjord
          command: |
            just install
            cd tasks/eth/013-fp-upgrade-fjord
            export SIMULATE_WITHOUT_LEDGER=1
            just \
              --dotenv-path .env \
              --justfile ../../../nested.just \
              simulate council
            just \
              --dotenv-path .env \
              --justfile ../../../nested.just \
              simulate foundation
>>>>>>> 10b70119

  forge_fmt:
    docker:
      - image: <<pipeline.parameters.ci_builder_image>>
    steps:
      - checkout
      - run:
          name: forge fmt
          command: |
            just install
            forge --version
            forge fmt --check

  print_versions:
    docker:
      - image: <<pipeline.parameters.ci_builder_image>>
    steps:
      - checkout
      - run:
          name: print versions
          command: |
            just --version
            yq --version
            forge --version

workflows:
  print_versions:
    jobs:
      - print_versions
  forge_checks:
    jobs:
      - forge_fmt
  check_rpc_endpoints:
    jobs:
      - check_sepolia_rpc_endpoints
      - check_mainnet_rpc_endpoints
      - example_mainnet_job:
          requires:
            - check_mainnet_rpc_endpoints
  task_validation:
    jobs:
      - check_task_statuses
  check_just_simulate:
    jobs:
      # Please add an invocation to `just simulate` if a ceremony is
      # active (e.g. it is the next ceremony to perform or you
      # expect the ceremony to work continuously), and remove it once
      # the ceremony is for historical archive only (e.g. the
      # ceremony is done).
      - just_simulate_sc_rehearsal_1
      - just_simulate_sc_rehearsal_2
      - just_simulate_sc_rehearsal_4
<<<<<<< HEAD
      - just_simulate_eth-base-001-MCP-L1
=======
      - just_simulate_eth-011-1-proto-ver_ownership-transfers
      - just_simulate_eth-013-fp-upgrade-fjord
>>>>>>> 10b70119
<|MERGE_RESOLUTION|>--- conflicted
+++ resolved
@@ -168,28 +168,12 @@
             just prepare-json
             just simulate-council # simulate again to make sure the json is still valid
 
-<<<<<<< HEAD
-  just_simulate_eth-base-001-MCP-L1:
-=======
   just_simulate_eth-011-1-proto-ver_ownership-transfers:
->>>>>>> 10b70119
-    docker:
-      - image: <<pipeline.parameters.ci_builder_image>>
-    steps:
-      - checkout
-      - run:
-<<<<<<< HEAD
-          name: just simulate eth/base-001-MCP-L1
-          command: |
-            go install github.com/mikefarah/yq/v4@latest
-            just install
-            cd tasks/eth/base-001-MCP-L1
-            export SIMULATE_WITHOUT_LEDGER=1
-            just \
-              --dotenv-path .env \
-              --justfile ../../../single.just \
-              simulate
-=======
+    docker:
+      - image: <<pipeline.parameters.ci_builder_image>>
+    steps:
+      - checkout
+      - run:
           name: just simulate eth/011-1-proto-ver+ownership-transfers
           command: |
             go install github.com/mikefarah/yq/v4@latest
@@ -220,7 +204,23 @@
               --dotenv-path .env \
               --justfile ../../../nested.just \
               simulate foundation
->>>>>>> 10b70119
+
+  just_simulate_eth-base-001-MCP-L1:
+    docker:
+      - image: <<pipeline.parameters.ci_builder_image>>
+    steps:
+      - checkout
+      - run:
+          name: just simulate eth/base-001-MCP-L1
+          command: |
+            go install github.com/mikefarah/yq/v4@latest
+            just install
+            cd tasks/eth/base-001-MCP-L1
+            export SIMULATE_WITHOUT_LEDGER=1
+            just \
+              --dotenv-path .env \
+              --justfile ../../../single.just \
+              simulate
 
   forge_fmt:
     docker:
@@ -273,9 +273,6 @@
       - just_simulate_sc_rehearsal_1
       - just_simulate_sc_rehearsal_2
       - just_simulate_sc_rehearsal_4
-<<<<<<< HEAD
-      - just_simulate_eth-base-001-MCP-L1
-=======
       - just_simulate_eth-011-1-proto-ver_ownership-transfers
       - just_simulate_eth-013-fp-upgrade-fjord
->>>>>>> 10b70119
+      - just_simulate_eth-base-001-MCP-L1