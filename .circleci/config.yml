--- conflicted
+++ resolved
@@ -480,21 +480,15 @@
       - simulate_sequence:
           name: simulate_sequence_eth
           network: "eth"
-          tasks: "030"
-          block_number: "21938584" # If not specified, the latest block number is used.
+          tasks: "ink-003"
+          block_number: "" # If not specified, the latest block number is used.
           context:
             - circleci-repo-readonly-authenticated-github-token
 
       - simulate_sequence:
-<<<<<<< HEAD
-          network: "eth"
-          tasks: "030-soneium ink-003"
-          block_number: "" # If not specified, the latest block number is used.
-=======
           name: simulate_sequence_sep
           network: "sep"
           tasks: ""
           block_number: "" # If not specified, the latest block number is used.
           context:
-            - circleci-repo-readonly-authenticated-github-token
->>>>>>> f3f2a089
+            - circleci-repo-readonly-authenticated-github-token