version: 2.1

parameters:
  ci_builder_image:
    type: string
    default: us-docker.pkg.dev/oplabs-tools-artifacts/images/ci-builder:v0.47.3
  l1_mainnet_rpc_url:
    type: string
    default: "https://ci-mainnet-l1.optimism.io"
  l1_sepolia_rpc_url:
    type: string
    default: "https://ci-sepolia-l1.optimism.io"
  l2_mainnet_rpc_url:
    type: string
    default: "https://mainnet.optimism.io"
  l2_sepolia_rpc_url:
    type: string
    default: "https://sepolia.optimism.io"
  time_diff_threshold:
    type: integer
    default: 5

commands:
  simulate:
    description: "Runs simulations of a task"
    parameters:
      task:
        type: string
    steps:
      - checkout
      - run:
          name: "simulate << parameters.task >>"
          command: |
            just install
            cd tasks/<< parameters.task >>
            SIMULATE_WITHOUT_LEDGER=true just \
              --dotenv-path $(pwd)/.env \
              --justfile ../../../single.just \
              simulate

  simulate_nested:
    description: "Runs simulations of a nested task"
    parameters:
      task:
        type: string
    steps:
      - checkout
      - run:
          name: "simulate nested << parameters.task >>"
          command: |
            just install
            cd tasks/<< parameters.task >>
            SIMULATE_WITHOUT_LEDGER=true just \
              --dotenv-path $(pwd)/.env \
              --justfile ../../../nested.just \
              simulate foundation
            SIMULATE_WITHOUT_LEDGER=true just \
              --dotenv-path $(pwd)/.env \
              --justfile ../../../nested.just \
              simulate council


jobs:
  check_sepolia_rpc_endpoints:
    circleci_ip_ranges: true
    docker:
      - image: <<pipeline.parameters.ci_builder_image>>
    steps:
      - checkout
      - run:
          name: Check Sepolia RPC Endpoints
          command: |
            if ./ops/verify-geth-endpoint.sh "<< pipeline.parameters.l1_sepolia_rpc_url >>"; then
              if ops/verify-geth-endpoint.sh "<< pipeline.parameters.l2_sepolia_rpc_url >>"; then
                echo "Both RPC endpoints are up to date and not syncing."
                echo "L1_RPC_SEPOLIA=<< pipeline.parameters.l1_sepolia_rpc_url >>" >> $BASH_ENV
                echo "L2_RPC_SEPOLIA=<< pipeline.parameters.l2_sepolia_rpc_url >>" >> $BASH_ENV
              else
                echo "L2 RPC endpoint failed the checks."
                exit 1
              fi
            else
              echo "L1 RPC endpoint failed the checks."
              exit 1
            fi
      - run: |
          cp $BASH_ENV bash.env
      - persist_to_workspace:
          root: .
          paths:
            - bash.env

  check_mainnet_rpc_endpoints:
    circleci_ip_ranges: true
    docker:
      - image: <<pipeline.parameters.ci_builder_image>>
    steps:
      - checkout
      - run:
          name: Check Mainnet RPC Endpoints
          command: |
            if ops/verify-geth-endpoint.sh "<< pipeline.parameters.l1_mainnet_rpc_url >>"; then
              if ops/verify-geth-endpoint.sh "<< pipeline.parameters.l2_mainnet_rpc_url >>"; then
                echo "Both RPC endpoints are up to date and not syncing."
                echo "L1_RPC_MAINNET=<< pipeline.parameters.l1_mainnet_rpc_url >>" >> $BASH_ENV
                echo "L2_RPC_MAINNET=<< pipeline.parameters.l2_mainnet_rpc_url >>" >> $BASH_ENV
              else
                echo "L2 RPC endpoint failed the checks."
                exit 1
              fi
            else
              echo "L1 RPC endpoint failed the checks."
              exit 1
            fi
      - run: |
          cp $BASH_ENV bash.env
      - persist_to_workspace:
          root: .
          paths:
            - bash.env

  check_task_statuses:
    docker:
      - image: <<pipeline.parameters.ci_builder_image>>
    steps:
      - checkout
      - attach_workspace:
          at: .
      - run:
          name: Check task statuses
          command: bash ./script/utils/check-task-statuses.sh

  check_nonce_overrides:
    docker:
      - image: <<pipeline.parameters.ci_builder_image>>
    steps:
      - checkout
      - attach_workspace:
          at: .
      - run:
          name: Check nonce overrides
          command: bash ./script/utils/check-nonce-overrides.sh

  # TODO: remove/replace when there are real consumers of the RPC URLs
  example_mainnet_job:
    circleci_ip_ranges: true
    docker:
      - image: <<pipeline.parameters.ci_builder_image>>
    steps:
      - attach_workspace:
          at: .
      - run: |
          cat bash.env >> $BASH_ENV
      - run:
          name: Use RPC URLs
          command: |
            if [ -z "$L1_RPC_MAINNET" ] || [ -z "$L2_RPC_MAINNET" ]; then
                echo "Required RPC URLs are not available."
            fi
              L1_RPC_URL=$L1_RPC_MAINNET
              L2_RPC_URL=$L2_RPC_MAINNET
              echo "L1 RPC URL: $L1_RPC_URL"
              echo "L2 RPC URL: $L2_RPC_URL"
              # Use L1_RPC_URL and L2_RPC_URL here.

  just_simulate_sc_rehearsal_1:
    docker:
      - image: <<pipeline.parameters.ci_builder_image>>
    steps:
      - checkout
      - run:
          name: just simulate r1-hello-council
          command: |
            just install
            cd security-council-rehearsals
            just setup r1-hello-council tmp-ci
            cd *r1-hello-council-tmp-ci
            export SIMULATE_WITHOUT_LEDGER=1
            just simulate
            just prepare-json
            just simulate # simulate again to make sure the json is still valid

  just_simulate_sc_rehearsal_2:
    docker:
      - image: <<pipeline.parameters.ci_builder_image>>
    steps:
      - checkout
      - run:
          name: just simulate r2-remove-signer
          command: |
            just install
            cd security-council-rehearsals
            just setup r2-remove-signer tmp-ci
            cd *r2-remove-signer-tmp-ci
            export SIMULATE_WITHOUT_LEDGER=1
            just simulate
            just get-owners
            just prepare
            just simulate # simulate again to make sure the json is still valid

  just_simulate_sc_rehearsal_4:
    docker:
      - image: <<pipeline.parameters.ci_builder_image>>
    steps:
      - checkout
      - run:
          name: just simulate r4-jointly-upgrade
          command: |
            just install
            cd security-council-rehearsals
            just setup r4-jointly-upgrade tmp-ci
            cd *r4-jointly-upgrade-tmp-ci
            export SIMULATE_WITHOUT_LEDGER=1
            just simulate-council
            just prepare-json
            just simulate-council # simulate again to make sure the json is still valid

  simulate_eth_021:
    docker:
      - image: << pipeline.parameters.ci_builder_image >>
    steps:
      - simulate:
          task: "eth/021-holocene-protocol-versions"
          
  just_simulate_permissionless_fp_upgrade:
    docker:
      - image: << pipeline.parameters.ci_builder_image >>
    steps:
      - simulate_nested:
        task: "/eth/ink-001-permissionless-proofs"
            
  forge_build:
    docker:
      - image: <<pipeline.parameters.ci_builder_image>>
    steps:
      - checkout
      - run:
          name: forge build
          command: |
            just install
            forge --version
            forge build --deny-warnings

  forge_fmt:
    docker:
      - image: <<pipeline.parameters.ci_builder_image>>
    steps:
      - checkout
      - run:
          name: forge fmt
          command: |
            just install
            forge --version
            forge fmt --check
  forge_test:
    docker:
      - image: <<pipeline.parameters.ci_builder_image>>
    steps:
      - checkout
      - run:
          name: forge test
          command: |
            forge --version
            forge test -vvv

  print_versions:
    docker:
      - image: <<pipeline.parameters.ci_builder_image>>
    steps:
      - checkout
      - run:
          name: print versions
          command: |
            just --version
            yq --version
            forge --version

  simulate_eth_022:
    docker:
      - image: << pipeline.parameters.ci_builder_image >>
    steps:
      - simulate_nested:
          task: "eth/022-holocene-fp-upgrade"

workflows:
  main:
    jobs:
      - print_versions
      # Forge checks.
      - forge_build
      - forge_fmt
      - forge_test
      # RPC endpoint checks.
      - check_sepolia_rpc_endpoints
      - check_mainnet_rpc_endpoints
      - example_mainnet_job:
          requires:
            - check_mainnet_rpc_endpoints
      # Verify that all tasks have a valid status in their README.
      - check_task_statuses
      # Verify that all tasks have correctly uppercased nonce overrides.
      - check_nonce_overrides
      # Task simulations.
      # Please add an invocation to `just simulate` if a ceremony is
      # active (e.g. it is the next ceremony to perform or you
      # expect the ceremony to work continuously), and remove it once
      # the ceremony is for historical archive only (e.g. the
      # ceremony is done).
      - just_simulate_sc_rehearsal_1
      - just_simulate_sc_rehearsal_2
      - just_simulate_sc_rehearsal_4
      - simulate_eth_021
<<<<<<< HEAD
      - just_simulate_permissionless_fp_upgrade
=======
      - simulate_eth_022
>>>>>>> 14fd0940
<|MERGE_RESOLUTION|>--- conflicted
+++ resolved
@@ -227,7 +227,7 @@
       - image: << pipeline.parameters.ci_builder_image >>
     steps:
       - simulate_nested:
-        task: "/eth/ink-001-permissionless-proofs"
+          task: "/eth/ink-001-permissionless-proofs"
             
   forge_build:
     docker:
@@ -310,8 +310,5 @@
       - just_simulate_sc_rehearsal_2
       - just_simulate_sc_rehearsal_4
       - simulate_eth_021
-<<<<<<< HEAD
-      - just_simulate_permissionless_fp_upgrade
-=======
       - simulate_eth_022
->>>>>>> 14fd0940
+      - just_simulate_permissionless_fp_upgrade