version: 2.1

orbs:
  utils: ethereum-optimism/circleci-utils@1.0.8
  slack: circleci/slack@4.10.1

parameters:
  default_docker_image:
    type: string
    default: cimg/base:2024.01
  l1_mainnet_rpc_url:
    type: string
    default: "https://ci-mainnet-l1-archive.optimism.io"
  l1_sepolia_rpc_url:
    type: string
    default: "https://ci-sepolia-l1.optimism.io"
  l2_mainnet_rpc_url:
    type: string
    default: "https://mainnet.optimism.io"
  l2_sepolia_rpc_url:
    type: string
    default: "https://sepolia.optimism.io"
  time_diff_threshold:
    type: integer
    default: 5

commands:
  simulate:
    description: "Runs simulations of a task"
    parameters:
      task:
        type: string
    steps:
      - utils/checkout-with-mise
      - run:
          name: "simulate << parameters.task >>"
          environment:
            FOUNDRY_PROFILE: ci
          command: |
            just install
            cd tasks/<< parameters.task >>
            SIMULATE_WITHOUT_LEDGER=true just \
              --dotenv-path $(pwd)/.env \
              --justfile ../../../single.just \
              simulate

  simulate_nested:
    description: "Runs simulations of a nested task"
    parameters:
      task:
        type: string
    steps:
      - utils/checkout-with-mise
      - run:
          name: "simulate nested << parameters.task >>"
          environment:
            FOUNDRY_PROFILE: ci
          command: |
            just install
            cd tasks/<< parameters.task >>
            SIMULATE_WITHOUT_LEDGER=true just \
              --dotenv-path $(pwd)/.env \
              --justfile ../../../nested.just \
              simulate foundation
            SIMULATE_WITHOUT_LEDGER=true just \
              --dotenv-path $(pwd)/.env \
              --justfile ../../../nested.just \
              simulate council

  notify-failures-on-develop:
    description: "Notify Slack"
    parameters:
      channel:
        type: string
        default: C03N11M0BBN
      mentions:
        type: string
        default: ""
    steps:
      - slack/notify:
          channel: << parameters.channel >>
          event: fail
          template: basic_fail_1
          branch_pattern: main
          mentions: "<< parameters.mentions >>"

jobs:
  check_sepolia_rpc_endpoints:
    circleci_ip_ranges: true
    docker:
      - image: <<pipeline.parameters.default_docker_image>>
    steps:
      - utils/checkout-with-mise
      - run:
          name: Check Sepolia RPC Endpoints
          command: |
            if ./ops/verify-geth-endpoint.sh "<< pipeline.parameters.l1_sepolia_rpc_url >>"; then
              if ops/verify-geth-endpoint.sh "<< pipeline.parameters.l2_sepolia_rpc_url >>"; then
                echo "Both RPC endpoints are up to date and not syncing."
                echo "L1_RPC_SEPOLIA=<< pipeline.parameters.l1_sepolia_rpc_url >>" >> $BASH_ENV
                echo "L2_RPC_SEPOLIA=<< pipeline.parameters.l2_sepolia_rpc_url >>" >> $BASH_ENV
              else
                echo "L2 RPC endpoint failed the checks."
                exit 1
              fi
            else
              echo "L1 RPC endpoint failed the checks."
              exit 1
            fi
      - run: |
          cp $BASH_ENV bash.env
      - persist_to_workspace:
          root: .
          paths:
            - bash.env

  check_mainnet_rpc_endpoints:
    circleci_ip_ranges: true
    docker:
      - image: <<pipeline.parameters.default_docker_image>>
    steps:
      - utils/checkout-with-mise
      - run:
          name: Check Mainnet RPC Endpoints
          command: |
            if ops/verify-geth-endpoint.sh "<< pipeline.parameters.l1_mainnet_rpc_url >>"; then
              if ops/verify-geth-endpoint.sh "<< pipeline.parameters.l2_mainnet_rpc_url >>"; then
                echo "Both RPC endpoints are up to date and not syncing."
                echo "L1_RPC_MAINNET=<< pipeline.parameters.l1_mainnet_rpc_url >>" >> $BASH_ENV
                echo "L2_RPC_MAINNET=<< pipeline.parameters.l2_mainnet_rpc_url >>" >> $BASH_ENV
              else
                echo "L2 RPC endpoint failed the checks."
                exit 1
              fi
            else
              echo "L1 RPC endpoint failed the checks."
              exit 1
            fi
      - run: |
          cp $BASH_ENV bash.env
      - persist_to_workspace:
          root: .
          paths:
            - bash.env

  check_task_statuses:
    docker:
      - image: <<pipeline.parameters.default_docker_image>>
    steps:
      - utils/checkout-with-mise
      - attach_workspace:
          at: .
      - run:
          name: Check task statuses
          command: bash ./script/utils/check-task-statuses.sh

  check_nonce_overrides:
    docker:
      - image: <<pipeline.parameters.default_docker_image>>
    steps:
      - utils/checkout-with-mise
      - attach_workspace:
          at: .
      - run:
          name: Check nonce overrides
          command: bash ./script/utils/check-nonce-overrides.sh

  check_superchain_registry:
    docker:
      - image: <<pipeline.parameters.default_docker_image>>
    steps:
      - utils/checkout-with-mise
      - attach_workspace:
          at: .
      - run:
          name: Check superchain registry
          command: |
            just install
            (cd src/improvements && just check-superchain-registry-latest)
      - notify-failures-on-develop:
          mentions: "@security-team"

  # TODO: remove/replace when there are real consumers of the RPC URLs
  example_mainnet_job:
    circleci_ip_ranges: true
    docker:
      - image: <<pipeline.parameters.default_docker_image>>
    steps:
      - attach_workspace:
          at: .
      - run: |
          cat bash.env >> $BASH_ENV
      - run:
          name: Use RPC URLs
          command: |
            if [ -z "$L1_RPC_MAINNET" ] || [ -z "$L2_RPC_MAINNET" ]; then
                echo "Required RPC URLs are not available."
            fi
              L1_RPC_URL=$L1_RPC_MAINNET
              L2_RPC_URL=$L2_RPC_MAINNET
              echo "L1 RPC URL: $L1_RPC_URL"
              echo "L2 RPC URL: $L2_RPC_URL"
              # Use L1_RPC_URL and L2_RPC_URL here.

  just_simulate_sc_rehearsal_1:
    circleci_ip_ranges: true
    docker:
      - image: <<pipeline.parameters.default_docker_image>>
    steps:
      - utils/checkout-with-mise
      - run:
          name: just simulate r1-hello-council
          environment:
            FOUNDRY_PROFILE: ci
          command: |
            just install
            cd security-council-rehearsals
            just setup r1-hello-council tmp-ci
            cd *r1-hello-council-tmp-ci
            export SIMULATE_WITHOUT_LEDGER=1
            just simulate
            just prepare-json
            just simulate # simulate again to make sure the json is still valid

  just_simulate_sc_rehearsal_2:
    circleci_ip_ranges: true
    docker:
      - image: <<pipeline.parameters.default_docker_image>>
    environment:
      FOUNDRY_PROFILE: ci
    steps:
      - utils/checkout-with-mise
      - run:
          name: just simulate r2-remove-signer
          command: |
            just install
            cd security-council-rehearsals
            just setup r2-remove-signer tmp-ci
            cd *r2-remove-signer-tmp-ci
            export SIMULATE_WITHOUT_LEDGER=1
            just simulate
            just get-owners
            just prepare
            just simulate # simulate again to make sure the json is still valid

  just_simulate_sc_rehearsal_4:
    circleci_ip_ranges: true
    docker:
      - image: <<pipeline.parameters.default_docker_image>>
    environment:
      FOUNDRY_PROFILE: ci
    steps:
      - utils/checkout-with-mise
      - run:
          name: just simulate r4-jointly-upgrade
          command: |
            just install
            cd security-council-rehearsals
            just setup r4-jointly-upgrade tmp-ci
            cd *r4-jointly-upgrade-tmp-ci
            export SIMULATE_WITHOUT_LEDGER=1
            just simulate-council
            just prepare-json
            just simulate-council # simulate again to make sure the json is still valid

  just_simulate_ink_respected_game_type:
    circleci_ip_ranges: true
    docker:
      - image: <<pipeline.parameters.default_docker_image>>
    steps:
      - simulate:
          task: "/eth/ink-002-set-respected-game-type"
  
  just_simulate_ink_sep_fp_holocene_pectra_upgrade:
    docker:
      - image: <<pipeline.parameters.default_docker_image>>
    steps:
      - simulate_nested:
          task: "/sep/ink-001-fp-holocene-pectra-upgrade"

<<<<<<< HEAD
  just_simulate_ink_sep_holocene_system_config_upgrade:
    docker:
      - image: <<pipeline.parameters.default_docker_image>>
    steps:
      - simulate_nested:
          task: "/sep/ink-002-holocene-system-config-upgrade"
          
=======
  simulate_sequence:
    description: "Runs a sequence of simulations"
    parameters:
      network:
        type: string
      tasks:
        type: string
      block_number: # If not specified, the latest block number is used.
        type: string
    docker:
      - image: <<pipeline.parameters.default_docker_image>>
    steps:
      - utils/checkout-with-mise
      - run:
          name: "Run simulation sequence for network: <<parameters.network>> | tasks: <<parameters.tasks>>"
          command: git submodule update; just clean; just install && echo "yes" | bash ./script/utils/sim-sequence.sh <<parameters.network>> "<<parameters.tasks>>" "<<parameters.block_number>>"

>>>>>>> b22b91d5
  forge_build:
    docker:
      - image: <<pipeline.parameters.default_docker_image>>
    steps:
      - utils/checkout-with-mise
      - run:
          name: forge build
          command: |
            just install
            forge --version
            forge build --deny-warnings

  forge_fmt:
    docker:
      - image: <<pipeline.parameters.default_docker_image>>
    steps:
      - utils/checkout-with-mise
      - run:
          name: forge fmt
          command: |
            just install
            forge --version
            forge fmt --check

  forge_test:
    circleci_ip_ranges: true
    docker:
      - image: <<pipeline.parameters.default_docker_image>>
    environment:
      FOUNDRY_PROFILE: ci
    steps:
      - utils/checkout-with-mise
      - run:
          name: forge test
          command: |
            forge --version
            forge test -vvv

  monorepo_integration_test:
    circleci_ip_ranges: true
    docker:
      - image: <<pipeline.parameters.default_docker_image>>
    environment:
      FOUNDRY_PROFILE: ci
    steps:
      - utils/checkout-with-mise
      - run:
          name: monorepo integration tests
          command: |
            (cd src/improvements && just monorepo-integration-test)
      - notify-failures-on-develop:
          mentions: "@security-team"
      - run:
          name: Print failed test traces
          command: (cd src/improvements && just monorepo-integration-test rerun)
          when: on_fail
  
  template_regression_tests:
    circleci_ip_ranges: true
    docker:
      - image: <<pipeline.parameters.default_docker_image>>
    environment:
      FOUNDRY_PROFILE: ci
    steps:
      - utils/checkout-with-mise
      - run:
          name: Make sure all templates can be simulated.
          command: |
            (cd src/improvements && just simulate-all-templates)

  print_versions:
    docker:
      - image: <<pipeline.parameters.default_docker_image>>
    steps:
      - utils/checkout-with-mise
      - run:
          name: print versions
          command: |
            just --version
            yq --version
            forge --version

  shellcheck:
    docker:
      - image: <<pipeline.parameters.default_docker_image>>
    steps:
      - utils/checkout-with-mise
      - run:
          name: shellcheck
          command: | # Justfiles are not shell scripts and should not be checked with shellcheck
            (cd src/improvements/script && shellcheck -x *.sh)

workflows:
  main:
    when:
      or:
        # Trigger on new commits
        - equal: [webhook, << pipeline.trigger_source >>]
        - equal: ["build_four_hours", <<pipeline.schedule.name>>]
    jobs:
      - print_versions:
          context:
            - circleci-repo-readonly-authenticated-github-token
      # Forge checks.
      - forge_build:
          context:
            - circleci-repo-readonly-authenticated-github-token
      - forge_fmt:
          context:
            - circleci-repo-readonly-authenticated-github-token
      - forge_test:
          context:
            - circleci-repo-readonly-authenticated-github-token
      # This is a long running job, so we only run it on the main branch.
      - monorepo_integration_test:
          context:
            - circleci-repo-readonly-authenticated-github-token
          filters:
            branches:
              only: main
      - template_regression_tests
      - shellcheck:
          context:
            - circleci-repo-readonly-authenticated-github-token
      # RPC endpoint checks.
      - check_sepolia_rpc_endpoints:
          context:
            - circleci-repo-readonly-authenticated-github-token
      - check_mainnet_rpc_endpoints:
          context:
            - circleci-repo-readonly-authenticated-github-token
      - example_mainnet_job:
          context:
            - circleci-repo-readonly-authenticated-github-token
          requires:
            - check_mainnet_rpc_endpoints
      # Verify that all tasks have a valid status in their README.
      - check_task_statuses:
          context:
            - circleci-repo-readonly-authenticated-github-token
      # Verify that all tasks have correctly uppercased nonce overrides.
      - check_nonce_overrides:
          context:
            - circleci-repo-readonly-authenticated-github-token
      # check that superchain-registry is up to date
      - check_superchain_registry:
          context:
            - circleci-repo-readonly-authenticated-github-token
      # Task simulations.
      # Please add an invocation to `just simulate` if a ceremony is
      # active (e.g. it is the next ceremony to perform or you
      # expect the ceremony to work continuously), and remove it once
      # the ceremony is for historical archive only (e.g. the
      # ceremony is done).
      #
      # We skip rehearsal 1 because we already have completed this rehearsal (https://github.com/ethereum-optimism/superchain-ops/pull/459),
      # and now it fails with stack too deep after https://github.com/ethereum-optimism/superchain-ops/pull/528.
      # We wll need to rewrite the rehearsals with the new superchain-ops structure anyway, so this is ok.
      # - just_simulate_sc_rehearsal_1
      - just_simulate_sc_rehearsal_2:
          context:
            - circleci-repo-readonly-authenticated-github-token
      - just_simulate_sc_rehearsal_4:
          context:
            - circleci-repo-readonly-authenticated-github-token
      - just_simulate_ink_respected_game_type:
          context:
            - circleci-repo-readonly-authenticated-github-token
<<<<<<< HEAD
      # sepolia
      - just_simulate_ink_sep_fp_holocene_pectra_upgrade:
          context:
            - circleci-repo-readonly-authenticated-github-token
      - just_simulate_ink_sep_holocene_system_config_upgrade:
          context:
            - circleci-repo-readonly-authenticated-github-token
       
=======
      - simulate_sequence:
          network: "eth"
          tasks: "021 022 base-003 ink-001"
          block_number: "21573136" # If not specified, the latest block number is used.
>>>>>>> b22b91d5
<|MERGE_RESOLUTION|>--- conflicted
+++ resolved
@@ -278,7 +278,6 @@
       - simulate_nested:
           task: "/sep/ink-001-fp-holocene-pectra-upgrade"
 
-<<<<<<< HEAD
   just_simulate_ink_sep_holocene_system_config_upgrade:
     docker:
       - image: <<pipeline.parameters.default_docker_image>>
@@ -286,7 +285,6 @@
       - simulate_nested:
           task: "/sep/ink-002-holocene-system-config-upgrade"
           
-=======
   simulate_sequence:
     description: "Runs a sequence of simulations"
     parameters:
@@ -304,7 +302,6 @@
           name: "Run simulation sequence for network: <<parameters.network>> | tasks: <<parameters.tasks>>"
           command: git submodule update; just clean; just install && echo "yes" | bash ./script/utils/sim-sequence.sh <<parameters.network>> "<<parameters.tasks>>" "<<parameters.block_number>>"
 
->>>>>>> b22b91d5
   forge_build:
     docker:
       - image: <<pipeline.parameters.default_docker_image>>
@@ -473,7 +470,6 @@
       - just_simulate_ink_respected_game_type:
           context:
             - circleci-repo-readonly-authenticated-github-token
-<<<<<<< HEAD
       # sepolia
       - just_simulate_ink_sep_fp_holocene_pectra_upgrade:
           context:
@@ -482,9 +478,7 @@
           context:
             - circleci-repo-readonly-authenticated-github-token
        
-=======
       - simulate_sequence:
           network: "eth"
           tasks: "021 022 base-003 ink-001"
           block_number: "21573136" # If not specified, the latest block number is used.
->>>>>>> b22b91d5
