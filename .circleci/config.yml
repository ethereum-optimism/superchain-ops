version: 2.1

orbs:
  utils: ethereum-optimism/circleci-utils@1.0.19
  slack: circleci/slack@4.10.1
  github-cli: circleci/github-cli@2.7.0

executors:
  default:
    machine:
      image: ubuntu-2204:2024.08.1

parameters:
  default_docker_image:
    type: string
    default: cimg/base:2024.01
  l1_mainnet_rpc_url:
    type: string
    default: "https://ci-mainnet-l1-archive.optimism.io"
  l1_sepolia_rpc_url:
    type: string
    default: "https://ci-sepolia-l1.optimism.io"
  l2_mainnet_rpc_url:
    type: string
    default: "https://mainnet.optimism.io"
  l2_sepolia_rpc_url:
    type: string
    default: "https://sepolia.optimism.io"
  time_diff_threshold:
    type: integer
    default: 5
  github-event-type:
    type: string
    default: "__not_set__"
  github-event-action:
    type: string
    default: "__not_set__"
  github-event-base64:
    type: string
    default: "__not_set__"


commands:
  notify-failures-on-develop:
    description: "Notify Slack"
    parameters:
      channel:
        type: string
        default: C03N11M0BBN
      mentions:
        type: string
        default: ""
    steps:
      - slack/notify:
          channel: << parameters.channel >>
          event: fail
          template: basic_fail_1
          branch_pattern: main
          mentions: "<< parameters.mentions >>"

jobs:
  check_sepolia_rpc_endpoints:
    circleci_ip_ranges: true
    docker:
      - image: <<pipeline.parameters.default_docker_image>>
    steps:
      - utils/checkout-with-mise
      - run:
          name: Check Sepolia RPC Endpoints
          command: |
            if ./ops/verify-geth-endpoint.sh "<< pipeline.parameters.l1_sepolia_rpc_url >>"; then
              if ops/verify-geth-endpoint.sh "<< pipeline.parameters.l2_sepolia_rpc_url >>"; then
                echo "Both RPC endpoints are up to date and not syncing."
                echo "L1_RPC_SEPOLIA=<< pipeline.parameters.l1_sepolia_rpc_url >>" >> $BASH_ENV
                echo "L2_RPC_SEPOLIA=<< pipeline.parameters.l2_sepolia_rpc_url >>" >> $BASH_ENV
              else
                echo "L2 RPC endpoint failed the checks."
                exit 1
              fi
            else
              echo "L1 RPC endpoint failed the checks."
              exit 1
            fi
      - run: |
          cp $BASH_ENV bash.env
      - persist_to_workspace:
          root: .
          paths:
            - bash.env

  check_mainnet_rpc_endpoints:
    circleci_ip_ranges: true
    docker:
      - image: <<pipeline.parameters.default_docker_image>>
    steps:
      - utils/checkout-with-mise
      - run:
          name: Check Mainnet RPC Endpoints
          command: |
            if ops/verify-geth-endpoint.sh "<< pipeline.parameters.l1_mainnet_rpc_url >>"; then
              if ops/verify-geth-endpoint.sh "<< pipeline.parameters.l2_mainnet_rpc_url >>"; then
                echo "Both RPC endpoints are up to date and not syncing."
                echo "L1_RPC_MAINNET=<< pipeline.parameters.l1_mainnet_rpc_url >>" >> $BASH_ENV
                echo "L2_RPC_MAINNET=<< pipeline.parameters.l2_mainnet_rpc_url >>" >> $BASH_ENV
              else
                echo "L2 RPC endpoint failed the checks."
                exit 1
              fi
            else
              echo "L1 RPC endpoint failed the checks."
              exit 1
            fi
      - run: |
          cp $BASH_ENV bash.env
      - persist_to_workspace:
          root: .
          paths:
            - bash.env

  check_task_statuses:
    docker:
      - image: <<pipeline.parameters.default_docker_image>>
    steps:
      - utils/checkout-with-mise
      - attach_workspace:
          at: .
      - run:
          name: Check task statuses
          command: bash ./script/utils/check-task-statuses.sh

  check_nonce_overrides:
    docker:
      - image: <<pipeline.parameters.default_docker_image>>
    steps:
      - utils/checkout-with-mise
      - attach_workspace:
          at: .
      - run:
          name: Check nonce overrides
          command: bash ./script/utils/check-nonce-overrides.sh

  check_superchain_registry:
    docker:
      - image: <<pipeline.parameters.default_docker_image>>
    steps:
      - utils/checkout-with-mise
      - attach_workspace:
          at: .
      - run:
          name: Check superchain registry
          command: |
            just install
            (cd src/improvements && just check-superchain-registry-latest)
      - notify-failures-on-develop:
          mentions: "@security-team"

  # TODO: remove/replace when there are real consumers of the RPC URLs
  example_mainnet_job:
    circleci_ip_ranges: true
    docker:
      - image: <<pipeline.parameters.default_docker_image>>
    steps:
      - attach_workspace:
          at: .
      - run: |
          cat bash.env >> $BASH_ENV
      - run:
          name: Use RPC URLs
          command: |
            if [ -z "$L1_RPC_MAINNET" ] || [ -z "$L2_RPC_MAINNET" ]; then
                echo "Required RPC URLs are not available."
            fi
              L1_RPC_URL=$L1_RPC_MAINNET
              L2_RPC_URL=$L2_RPC_MAINNET
              echo "L1 RPC URL: $L1_RPC_URL"
              echo "L2 RPC URL: $L2_RPC_URL"
              # Use L1_RPC_URL and L2_RPC_URL here.

  just_simulate_sc_rehearsal_1:
    circleci_ip_ranges: true
    docker:
      - image: <<pipeline.parameters.default_docker_image>>
    steps:
      - utils/checkout-with-mise
      - run:
          name: just simulate r1-hello-council
          environment:
            FOUNDRY_PROFILE: ci
          command: |
            just install
            cd security-council-rehearsals
            just setup r1-hello-council tmp-ci
            cd *r1-hello-council-tmp-ci
            export SIMULATE_WITHOUT_LEDGER=1
            just simulate
            just prepare-json
            just simulate # simulate again to make sure the json is still valid

  just_simulate_sc_rehearsal_2:
    circleci_ip_ranges: true
    docker:
      - image: <<pipeline.parameters.default_docker_image>>
    environment:
      FOUNDRY_PROFILE: ci
    steps:
      - utils/checkout-with-mise
      - run:
          name: just simulate r2-remove-signer
          command: |
            just install
            cd security-council-rehearsals
            just setup r2-remove-signer tmp-ci
            cd *r2-remove-signer-tmp-ci
            export SIMULATE_WITHOUT_LEDGER=1
            just simulate
            just get-owners
            just prepare
            just simulate # simulate again to make sure the json is still valid

  just_simulate_sc_rehearsal_4:
    circleci_ip_ranges: true
    docker:
      - image: <<pipeline.parameters.default_docker_image>>
    environment:
      FOUNDRY_PROFILE: ci
    steps:
      - utils/checkout-with-mise
      - run:
          name: just simulate r4-jointly-upgrade
          command: |
            just install
            cd security-council-rehearsals
            just setup r4-jointly-upgrade tmp-ci
            cd *r4-jointly-upgrade-tmp-ci
            export SIMULATE_WITHOUT_LEDGER=1
            just simulate-council
            just prepare-json
            just simulate-council # simulate again to make sure the json is still valid

  just_simulate_op_sep_prestate_update:
    docker:
      - image: <<pipeline.parameters.default_docker_image>>
    steps:
      - simulate_nested:
          task: "/sep/032-op-pectra-defence"
  
  stacked_simulation:
    description: "Runs a stacked simulation"
    parameters:
      network:
        type: string
    docker:
      - image: <<pipeline.parameters.default_docker_image>>
    steps:
      - utils/checkout-with-mise
      - run:
          name: "Run stacked simulation for network: <<parameters.network>>"
          command: (cd src/improvements && just simulate-stack <<parameters.network>>)
      - notify-failures-on-develop:
          mentions: "@security-team"

  simulate_sequence:
    description: "Runs a sequence of simulations"
    parameters:
      network:
        type: string
      tasks:
        type: string
      block_number:
        type: string
    docker:
      - image: <<pipeline.parameters.default_docker_image>>
    steps:
      - utils/checkout-with-mise
      - run:
          name: "Run simulation sequence for network: <<parameters.network>> | tasks: <<parameters.tasks>>"
          command: git submodule update; just clean; just install && echo "yes" | bash ./script/utils/sim-sequence.sh <<parameters.network>> "<<parameters.tasks>>" "<<parameters.block_number>>"

  forge_build:
    docker:
      - image: <<pipeline.parameters.default_docker_image>>
    steps:
      - utils/checkout-with-mise
      - run:
          name: forge build
          command: |
            just install
            forge --version
            forge build --deny-warnings

  forge_fmt:
    docker:
      - image: <<pipeline.parameters.default_docker_image>>
    steps:
      - utils/checkout-with-mise
      - run:
          name: forge fmt
          command: |
            just install
            forge --version
            forge fmt --check

  forge_test:
    circleci_ip_ranges: true
    docker:
      - image: <<pipeline.parameters.default_docker_image>>
    environment:
      FOUNDRY_PROFILE: ci
    steps:
      - utils/checkout-with-mise
      - run:
          name: forge test
          command: |
            forge --version
            forge test -vvv

  template_regression_tests:
    circleci_ip_ranges: true
    docker:
      - image: <<pipeline.parameters.default_docker_image>>
    environment:
      FOUNDRY_PROFILE: ci
    steps:
      - utils/checkout-with-mise
      - run:
          name: Make sure all templates can be simulated.
          command: |
            (cd src/improvements && just simulate-all-templates)

  just_new_recipe_tests:
    circleci_ip_ranges: true
    docker:
      - image: <<pipeline.parameters.default_docker_image>>
    steps:
      - utils/checkout-with-mise
      - run:
          name: just new recipe tests
          command: |
            (cd src/improvements && bash script/test-just-new.sh)

  print_versions:
    docker:
      - image: <<pipeline.parameters.default_docker_image>>
    steps:
      - utils/checkout-with-mise
      - run:
          name: print versions
          command: |
            just --version
            yq --version
            forge --version

  shellcheck:
    docker:
      - image: <<pipeline.parameters.default_docker_image>>
    steps:
      - utils/checkout-with-mise
      - run:
          name: shellcheck
          command:
            | # Justfiles are not shell scripts and should not be checked with shellcheck
            (cd src/improvements/script && shellcheck -x *.sh)
  # Check that all task directories have valid names and there are no duplicate prefixes.
  check_task_names:
    docker:
      - image: <<pipeline.parameters.default_docker_image>>
    steps:
      - utils/checkout-with-mise
      - run:
          name: check task names
          command: (cd src/improvements/script && ./check-task-names.sh)
  close-issue:
    machine:
      image: ubuntu-2204:2024.08.1
    parameters:
      label_name:
        type: string
      message:
        type: string
    steps:
      - github-cli/install
      - utils/github-event-handler-setup:
          github_event_base64: << pipeline.parameters.github-event-base64 >>
          env_prefix: "github_"
      - run:
          name: Close issue if label is added
          command: |
            echo "Closing issue $github_pull_request_number if label $github_label_name is added on repository ${CIRCLE_PROJECT_USERNAME}/${CIRCLE_PROJECT_REPONAME}"
            if [ ! -z "$github_pull_request_number" ] && [ "$github_label_name" = "$LABEL_NAME" ]; then
                export GH_TOKEN=$GITHUB_TOKEN_GOVERNANCE
                gh issue close --repo "${CIRCLE_PROJECT_USERNAME}/${CIRCLE_PROJECT_REPONAME}" "$github_pull_request_number" --comment "$MESSAGE"
            fi
          environment:
            MESSAGE: << parameters.message >>
            LABEL_NAME: << parameters.label_name >>

workflows:
  main:
    when:
      or:
        # Trigger on new commits
        - equal: [webhook, << pipeline.trigger_source >>]
        - equal: ["build_four_hours", <<pipeline.schedule.name>>]
    jobs:
      - print_versions:
          context:
            - circleci-repo-readonly-authenticated-github-token
      # Forge checks.
      - forge_build:
          context:
            - circleci-repo-readonly-authenticated-github-token
      - forge_fmt:
          context:
            - circleci-repo-readonly-authenticated-github-token
      - forge_test:
          context:
            - circleci-repo-readonly-authenticated-github-token
      - template_regression_tests
      - just_new_recipe_tests
      - shellcheck:
          context:
            - circleci-repo-readonly-authenticated-github-token
      - check_task_names
      # RPC endpoint checks.
      - check_sepolia_rpc_endpoints:
          context:
            - circleci-repo-readonly-authenticated-github-token
      - check_mainnet_rpc_endpoints:
          context:
            - circleci-repo-readonly-authenticated-github-token
      - example_mainnet_job:
          context:
            - circleci-repo-readonly-authenticated-github-token
          requires:
            - check_mainnet_rpc_endpoints
      # Verify that all tasks have a valid status in their README.
      - check_task_statuses:
          context:
            - circleci-repo-readonly-authenticated-github-token
      # Verify that all tasks have correctly uppercased nonce overrides.
      - check_nonce_overrides:
          context:
            - circleci-repo-readonly-authenticated-github-token
      # check that superchain-registry is up to date
      - check_superchain_registry:
          context:
            - circleci-repo-readonly-authenticated-github-token
      # Task simulations.
      # Please add an invocation to `just simulate` if a ceremony is
      # active (e.g. it is the next ceremony to perform or you
      # expect the ceremony to work continuously), and remove it once
      # the ceremony is for historical archive only (e.g. the
      # ceremony is done).
      #
      # We skip rehearsal 1 because we already have completed this rehearsal (https://github.com/ethereum-optimism/superchain-ops/pull/459),
      # and now it fails with stack too deep after https://github.com/ethereum-optimism/superchain-ops/pull/528.
      # We wll need to rewrite the rehearsals with the new superchain-ops structure anyway, so this is ok.
      # - just_simulate_sc_rehearsal_1

<<<<<<< HEAD
      - just_simulate_sc_rehearsal_2:
          context:
            - circleci-repo-readonly-authenticated-github-token
      - just_simulate_sc_rehearsal_4:
          context:
            - circleci-repo-readonly-authenticated-github-token

      # Stacked simulations for superchain-ops improvements.
      - stacked_simulation:
          name: stacked_simulation_eth
          network: "eth"
=======
      # U14 Mainnet OPCM v3.0.0: op, soneium, ink - foundation
      - just_simulate_nested_improvements:
          name: "simulate nested eth/003-opcm-upgrade-v300-op-ink-soneium foundation"
          task: "/eth/003-opcm-upgrade-v300-op-ink-soneium"
          signer: "foundation"
          context:
            - circleci-repo-readonly-authenticated-github-token

      # U14 Mainnet OPCM v3.0.0: op, soneium, ink - council
      - just_simulate_nested_improvements:
          name: "simulate nested eth/003-opcm-upgrade-v300-op-ink-soneium council"
          task: "/eth/003-opcm-upgrade-v300-op-ink-soneium"
          signer: "council"

      # U14 Mainnet Base Upgrade - Child-Safe-1
      - just_simulate_nested_improvements:
          name: "simulate nested eth/004-opcm-upgrade-v300-base child-safe-1"
          task: "/eth/004-opcm-upgrade-v300-base"
          signer: "child-safe-1"
          context:
            - circleci-repo-readonly-authenticated-github-token

      # U14 Mainnet Base Upgrade - Child-Safe-2
      - just_simulate_nested_improvements:
          name: "simulate nested eth/004-opcm-upgrade-v300-base child-safe-2"
          task: "/eth/004-opcm-upgrade-v300-base"
          signer: "child-safe-2"
          context:
            - circleci-repo-readonly-authenticated-github-token
    
      # U14 Mainnet Unichain Upgrade - Child-Safe-2
      - just_simulate_nested_improvements:
          name: "simulate nested eth/005-opcm-upgrade-v300-uni child-safe-2"
          task: "/eth/005-opcm-upgrade-v300-uni"
          signer: "child-safe-2"
          context:
            - circleci-repo-readonly-authenticated-github-token

      # U14 Mainnet Unichain Upgrade - Child-Safe-3
      - just_simulate_nested_improvements:
          name: "simulate nested eth/005-opcm-upgrade-v300-uni child-safe-3"
          task: "/eth/005-opcm-upgrade-v300-uni"
          signer: "child-safe-3"
          context:
            - circleci-repo-readonly-authenticated-github-token

      # Gas Params Upgrade - FoundationUpgradeSafe
      - just_simulate_single_improvements:
          name: "simulate single eth/006-gas-params-op"
          task: "/eth/006-gas-params-op"
          context:
            - circleci-repo-readonly-authenticated-github-token

      - just_simulate_nested:
          task: "/eth/zora-002-fp-upgrade"
>>>>>>> 7f0d1917
          context:
            - circleci-repo-readonly-authenticated-github-token
          filters:
            branches:
              only: main

      # Stacked simulations for superchain-ops improvements.
      - stacked_simulation:
          name: stacked_simulation_sep
          network: "sep"
          context:
            - circleci-repo-readonly-authenticated-github-token
          filters:
            branches:
              only: main  

      - simulate_sequence:
          name: simulate_sequence_eth
          network: "eth"
          tasks: "zora-002-fp-upgrade 003-opcm-upgrade-v300 004-opcm-upgrade-v300 005-opcm-upgrade-v300-uni 006-gas-params-op"
          block_number: "" # If not specified, the latest block number is used.
          context:
            - circleci-repo-readonly-authenticated-github-token

      - simulate_sequence:
          name: simulate_sequence_sep
          network: "sep"
          tasks: ""
          block_number: "" # If not specified, the latest block number is used.
          context:
            - circleci-repo-readonly-authenticated-github-token
  close-issue-workflow:
    when:
      and:
        - equal: [<< pipeline.trigger_source >>, "api"]
        - equal: [<< pipeline.parameters.github-event-type >>, "pull_request"]
        - equal: [<< pipeline.parameters.github-event-action >>, "labeled"]
    jobs:
      - close-issue:
         label_name: "auto-close-trivial-contribution"
         message: "Thank you for your interest in contributing!
                At this time, we are not accepting contributions that primarily fix spelling, stylistic, or grammatical errors in documentation, code, or elsewhere.
                Please check our [contribution guidelines](https://github.com/ethereum-optimism/optimism/blob/develop/CONTRIBUTING.md#contributions-related-to-spelling-and-grammar) for more information.
                This issue will be closed now."
         context:
          - circleci-repo-superchain-ops<|MERGE_RESOLUTION|>--- conflicted
+++ resolved
@@ -237,27 +237,85 @@
             just prepare-json
             just simulate-council # simulate again to make sure the json is still valid
 
+  just_simulate_nested:
+    description: "Runs simulations of a nested task"
+    docker:
+      - image: <<pipeline.parameters.default_docker_image>>
+    parameters:
+      task:
+        type: string
+    steps:
+      - utils/checkout-with-mise
+      - run:
+          name: "simulate nested << parameters.task >>"
+          environment:
+            FOUNDRY_PROFILE: ci
+          command: |
+            just install
+            cd tasks/<< parameters.task >>
+            SIMULATE_WITHOUT_LEDGER=true just \
+              --dotenv-path $(pwd)/.env \
+              --justfile ../../../nested.just \
+              simulate foundation
+            SIMULATE_WITHOUT_LEDGER=true just \
+              --dotenv-path $(pwd)/.env \
+              --justfile ../../../nested.just \
+              simulate council
+
+  # TODO: Remove this job once we have stacked simulations for non-terminal tasks implemented.
+  just_simulate_nested_improvements:
+    circleci_ip_ranges: true
+    description: "Runs simulations of a nested task (new superchain-ops improvements)"
+    docker:
+      - image: <<pipeline.parameters.default_docker_image>>
+    parameters:
+      task:
+        type: string
+      signer:
+        type: string
+    steps:
+      - utils/checkout-with-mise
+      - run:
+          name: "simulate nested << parameters.task >>"
+          environment:
+            FOUNDRY_PROFILE: ci
+          command: |
+            just install
+            cd src/improvements/tasks/<< parameters.task >>
+            SIMULATE_WITHOUT_LEDGER=true just \
+              --dotenv-path $(pwd)/.env \
+              --justfile ../../../nested.just \
+              simulate << parameters.signer >>
+
+  # TODO: Remove this job once we have stacked simulations for non-terminal tasks implemented.
+  just_simulate_single_improvements:
+    circleci_ip_ranges: true
+    description: "Runs simulations of a single task (new superchain-ops improvements)"
+    docker:
+      - image: <<pipeline.parameters.default_docker_image>>
+    parameters:
+      task:
+        type: string
+    steps:
+      - utils/checkout-with-mise
+      - run:
+          name: "simulate single << parameters.task >>"
+          environment:
+            FOUNDRY_PROFILE: ci
+          command: |
+            just install
+            cd src/improvements/tasks/<< parameters.task >>
+            SIMULATE_WITHOUT_LEDGER=true just \
+              --dotenv-path $(pwd)/.env \
+              --justfile ../../../single.just \
+              simulate
+
   just_simulate_op_sep_prestate_update:
     docker:
       - image: <<pipeline.parameters.default_docker_image>>
     steps:
       - simulate_nested:
           task: "/sep/032-op-pectra-defence"
-  
-  stacked_simulation:
-    description: "Runs a stacked simulation"
-    parameters:
-      network:
-        type: string
-    docker:
-      - image: <<pipeline.parameters.default_docker_image>>
-    steps:
-      - utils/checkout-with-mise
-      - run:
-          name: "Run stacked simulation for network: <<parameters.network>>"
-          command: (cd src/improvements && just simulate-stack <<parameters.network>>)
-      - notify-failures-on-develop:
-          mentions: "@security-team"
 
   simulate_sequence:
     description: "Runs a sequence of simulations"
@@ -457,19 +515,6 @@
       # We wll need to rewrite the rehearsals with the new superchain-ops structure anyway, so this is ok.
       # - just_simulate_sc_rehearsal_1
 
-<<<<<<< HEAD
-      - just_simulate_sc_rehearsal_2:
-          context:
-            - circleci-repo-readonly-authenticated-github-token
-      - just_simulate_sc_rehearsal_4:
-          context:
-            - circleci-repo-readonly-authenticated-github-token
-
-      # Stacked simulations for superchain-ops improvements.
-      - stacked_simulation:
-          name: stacked_simulation_eth
-          network: "eth"
-=======
       # U14 Mainnet OPCM v3.0.0: op, soneium, ink - foundation
       - just_simulate_nested_improvements:
           name: "simulate nested eth/003-opcm-upgrade-v300-op-ink-soneium foundation"
@@ -525,22 +570,15 @@
 
       - just_simulate_nested:
           task: "/eth/zora-002-fp-upgrade"
->>>>>>> 7f0d1917
-          context:
-            - circleci-repo-readonly-authenticated-github-token
-          filters:
-            branches:
-              only: main
-
-      # Stacked simulations for superchain-ops improvements.
-      - stacked_simulation:
-          name: stacked_simulation_sep
-          network: "sep"
-          context:
-            - circleci-repo-readonly-authenticated-github-token
-          filters:
-            branches:
-              only: main  
+          context:
+            - circleci-repo-readonly-authenticated-github-token
+
+      - just_simulate_sc_rehearsal_2:
+          context:
+            - circleci-repo-readonly-authenticated-github-token
+      - just_simulate_sc_rehearsal_4:
+          context:
+            - circleci-repo-readonly-authenticated-github-token
 
       - simulate_sequence:
           name: simulate_sequence_eth
@@ -557,6 +595,12 @@
           block_number: "" # If not specified, the latest block number is used.
           context:
             - circleci-repo-readonly-authenticated-github-token
+            
+      # Stacked simulations for superchain-ops.
+      - stacked_simulation:
+          name: stacked_simulation_eth
+          network: "eth"
+          
   close-issue-workflow:
     when:
       and:
