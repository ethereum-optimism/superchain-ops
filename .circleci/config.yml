--- conflicted
+++ resolved
@@ -311,11 +311,7 @@
       - just_simulate_sc_rehearsal_2
       - just_simulate_sc_rehearsal_4
       - just_simulate_oeth-002-update-l2pao-to-aliased-l1pao
-<<<<<<< HEAD
       - just_simulate_eth_008-presigned-pause
       - just_simulate_009-fp-upgrade
-=======
-      - just_simulate_009-fp-upgrade
       - just_simulate_eth-010-1-guardian-upgrade
-      - just_simulate_eth-010-2-sc-changes
->>>>>>> 8e1a9ec1
+      - just_simulate_eth-010-2-sc-changes