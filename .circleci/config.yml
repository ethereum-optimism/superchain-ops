version: 2.1

parameters:
  ci_builder_image:
    type: string
    default: us-docker.pkg.dev/oplabs-tools-artifacts/images/ci-builder:v0.47.3
  l1_mainnet_rpc_url:
    type: string
    default: "https://ci-mainnet-l1.optimism.io"
  l1_sepolia_rpc_url:
    type: string
    default: "https://ci-sepolia-l1.optimism.io"
  l2_mainnet_rpc_url:
    type: string
    default: "https://mainnet.optimism.io"
  l2_sepolia_rpc_url:
    type: string
    default: "https://sepolia.optimism.io"
  time_diff_threshold:
    type: integer
    default: 5

commands:
  simulate:
    description: "Runs simulations of a task"
    parameters:
      task:
        type: string
    steps:
      - checkout
      - run:
          name: "simulate << parameters.task >>"
          command: |
            just install
            cd tasks/<< parameters.task >>
            SIMULATE_WITHOUT_LEDGER=true just \
              --dotenv-path $(pwd)/.env \
              --justfile ../../../single.just \
              simulate

  simulate_nested:
    description: "Runs simulations of a nested task"
    parameters:
      task:
        type: string
    steps:
      - checkout
      - run:
          name: "simulate nested << parameters.task >>"
          command: |
            just install
            cd tasks/<< parameters.task >>
            SIMULATE_WITHOUT_LEDGER=true just \
              --dotenv-path $(pwd)/.env \
              --justfile ../../../nested.just \
              simulate foundation
            SIMULATE_WITHOUT_LEDGER=true just \
              --dotenv-path $(pwd)/.env \
              --justfile ../../../nested.just \
              simulate council

jobs:
  check_sepolia_rpc_endpoints:
    circleci_ip_ranges: true
    docker:
      - image: <<pipeline.parameters.ci_builder_image>>
    steps:
      - checkout
      - run:
          name: Check Sepolia RPC Endpoints
          command: |
            if ./ops/verify-geth-endpoint.sh "<< pipeline.parameters.l1_sepolia_rpc_url >>"; then
              if ops/verify-geth-endpoint.sh "<< pipeline.parameters.l2_sepolia_rpc_url >>"; then
                echo "Both RPC endpoints are up to date and not syncing."
                echo "L1_RPC_SEPOLIA=<< pipeline.parameters.l1_sepolia_rpc_url >>" >> $BASH_ENV
                echo "L2_RPC_SEPOLIA=<< pipeline.parameters.l2_sepolia_rpc_url >>" >> $BASH_ENV
              else
                echo "L2 RPC endpoint failed the checks."
                exit 1
              fi
            else
              echo "L1 RPC endpoint failed the checks."
              exit 1
            fi
      - run: |
          cp $BASH_ENV bash.env
      - persist_to_workspace:
          root: .
          paths:
            - bash.env

  check_mainnet_rpc_endpoints:
    circleci_ip_ranges: true
    docker:
      - image: <<pipeline.parameters.ci_builder_image>>
    steps:
      - checkout
      - run:
          name: Check Mainnet RPC Endpoints
          command: |
            if ops/verify-geth-endpoint.sh "<< pipeline.parameters.l1_mainnet_rpc_url >>"; then
              if ops/verify-geth-endpoint.sh "<< pipeline.parameters.l2_mainnet_rpc_url >>"; then
                echo "Both RPC endpoints are up to date and not syncing."
                echo "L1_RPC_MAINNET=<< pipeline.parameters.l1_mainnet_rpc_url >>" >> $BASH_ENV
                echo "L2_RPC_MAINNET=<< pipeline.parameters.l2_mainnet_rpc_url >>" >> $BASH_ENV
              else
                echo "L2 RPC endpoint failed the checks."
                exit 1
              fi
            else
              echo "L1 RPC endpoint failed the checks."
              exit 1
            fi
      - run: |
          cp $BASH_ENV bash.env
      - persist_to_workspace:
          root: .
          paths:
            - bash.env

  check_task_statuses:
    docker:
      - image: <<pipeline.parameters.ci_builder_image>>
    steps:
      - checkout
      - attach_workspace:
          at: .
      - run:
          name: Check task statuses
          command: bash ./script/utils/check-task-statuses.sh

  check_nonce_overrides:
    docker:
      - image: <<pipeline.parameters.ci_builder_image>>
    steps:
      - checkout
      - attach_workspace:
          at: .
      - run:
          name: Check nonce overrides
          command: bash ./script/utils/check-nonce-overrides.sh

  # TODO: remove/replace when there are real consumers of the RPC URLs
  example_mainnet_job:
    circleci_ip_ranges: true
    docker:
      - image: <<pipeline.parameters.ci_builder_image>>
    steps:
      - attach_workspace:
          at: .
      - run: |
          cat bash.env >> $BASH_ENV
      - run:
          name: Use RPC URLs
          command: |
            if [ -z "$L1_RPC_MAINNET" ] || [ -z "$L2_RPC_MAINNET" ]; then
                echo "Required RPC URLs are not available."
            fi
              L1_RPC_URL=$L1_RPC_MAINNET
              L2_RPC_URL=$L2_RPC_MAINNET
              echo "L1 RPC URL: $L1_RPC_URL"
              echo "L2 RPC URL: $L2_RPC_URL"
              # Use L1_RPC_URL and L2_RPC_URL here.

  just_simulate_sc_rehearsal_1:
    docker:
      - image: <<pipeline.parameters.ci_builder_image>>
    steps:
      - checkout
      - run:
          name: just simulate r1-hello-council
          command: |
            just install
            cd security-council-rehearsals
            just setup r1-hello-council tmp-ci
            cd *r1-hello-council-tmp-ci
            export SIMULATE_WITHOUT_LEDGER=1
            just simulate
            just prepare-json
            just simulate # simulate again to make sure the json is still valid

  just_simulate_sc_rehearsal_2:
    docker:
      - image: <<pipeline.parameters.ci_builder_image>>
    steps:
      - checkout
      - run:
          name: just simulate r2-remove-signer
          command: |
            just install
            cd security-council-rehearsals
            just setup r2-remove-signer tmp-ci
            cd *r2-remove-signer-tmp-ci
            export SIMULATE_WITHOUT_LEDGER=1
            just simulate
            just get-owners
            just prepare
            just simulate # simulate again to make sure the json is still valid

  just_simulate_sc_rehearsal_4:
    docker:
      - image: <<pipeline.parameters.ci_builder_image>>
    steps:
      - checkout
      - run:
          name: just simulate r4-jointly-upgrade
          command: |
            just install
            cd security-council-rehearsals
            just setup r4-jointly-upgrade tmp-ci
            cd *r4-jointly-upgrade-tmp-ci
            export SIMULATE_WITHOUT_LEDGER=1
            just simulate-council
            just prepare-json
            just simulate-council # simulate again to make sure the json is still valid

<<<<<<< HEAD
  just_simulate_set_respected_game_type:
     docker:
      - image: << pipeline.parameters.ci_builder_image >>
    steps:
      - simulate:
          task: "eth/eth/ink-002-set-respected-game-type"

  simulate_eth_021:
=======
  just_simulate_permissionless_fp_upgrade:
>>>>>>> f7d6807f
    docker:
      - image: << pipeline.parameters.ci_builder_image >>
    steps:
      - simulate_nested:
          task: "/eth/ink-001-permissionless-proofs"

  forge_build:
    docker:
      - image: <<pipeline.parameters.ci_builder_image>>
    steps:
      - checkout
      - run:
          name: forge build
          command: |
            just install
            forge --version
            forge build --deny-warnings

  forge_fmt:
    docker:
      - image: <<pipeline.parameters.ci_builder_image>>
    steps:
      - checkout
      - run:
          name: forge fmt
          command: |
            just install
            forge --version
            forge fmt --check
  forge_test:
    docker:
      - image: <<pipeline.parameters.ci_builder_image>>
    steps:
      - checkout
      - run:
          name: forge test
          command: |
            forge --version
            forge test -vvv

  print_versions:
    docker:
      - image: <<pipeline.parameters.ci_builder_image>>
    steps:
      - checkout
      - run:
          name: print versions
          command: |
            just --version
            yq --version
            forge --version

workflows:
  main:
    jobs:
      - print_versions
      # Forge checks.
      - forge_build
      - forge_fmt
      - forge_test
      # RPC endpoint checks.
      - check_sepolia_rpc_endpoints
      - check_mainnet_rpc_endpoints
      - example_mainnet_job:
          requires:
            - check_mainnet_rpc_endpoints
      # Verify that all tasks have a valid status in their README.
      - check_task_statuses
      # Verify that all tasks have correctly uppercased nonce overrides.
      - check_nonce_overrides
      # Task simulations.
      # Please add an invocation to `just simulate` if a ceremony is
      # active (e.g. it is the next ceremony to perform or you
      # expect the ceremony to work continuously), and remove it once
      # the ceremony is for historical archive only (e.g. the
      # ceremony is done).
      - just_simulate_sc_rehearsal_1
      - just_simulate_sc_rehearsal_2
      - just_simulate_sc_rehearsal_4
<<<<<<< HEAD
      - just_simulate_set_respected_game_type
      - simulate_eth_021
      - simulate_eth_022
=======
      - just_simulate_permissionless_fp_upgrade
>>>>>>> f7d6807f
<|MERGE_RESOLUTION|>--- conflicted
+++ resolved
@@ -214,23 +214,19 @@
             just prepare-json
             just simulate-council # simulate again to make sure the json is still valid
 
-<<<<<<< HEAD
-  just_simulate_set_respected_game_type:
+  just_simulate_ink_permissionless_fp_upgrade:
+    docker:
+      - image: << pipeline.parameters.ci_builder_image >>
+    steps:
+      - simulate_nested:
+          task: "/eth/ink-001-permissionless-proofs"
+
+  just_simulate_set_ink_respected_game_type:
      docker:
       - image: << pipeline.parameters.ci_builder_image >>
     steps:
       - simulate:
           task: "eth/eth/ink-002-set-respected-game-type"
-
-  simulate_eth_021:
-=======
-  just_simulate_permissionless_fp_upgrade:
->>>>>>> f7d6807f
-    docker:
-      - image: << pipeline.parameters.ci_builder_image >>
-    steps:
-      - simulate_nested:
-          task: "/eth/ink-001-permissionless-proofs"
 
   forge_build:
     docker:
@@ -305,10 +301,7 @@
       - just_simulate_sc_rehearsal_1
       - just_simulate_sc_rehearsal_2
       - just_simulate_sc_rehearsal_4
-<<<<<<< HEAD
-      - just_simulate_set_respected_game_type
       - simulate_eth_021
       - simulate_eth_022
-=======
-      - just_simulate_permissionless_fp_upgrade
->>>>>>> f7d6807f
+      - just_simulate_ink_permissionless_fp_upgrade
+      - just_simulate_set_ink_respected_game_type