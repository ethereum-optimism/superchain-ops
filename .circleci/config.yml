--- conflicted
+++ resolved
@@ -515,22 +515,11 @@
       # We wll need to rewrite the rehearsals with the new superchain-ops structure anyway, so this is ok.
       # - just_simulate_sc_rehearsal_1
 
-<<<<<<< HEAD
       # U14 Mainnet Base Upgrade - Child-Safe-1
       - just_simulate_nested_improvements:
           name: "simulate nested eth/004-opcm-upgrade-v300-base child-safe-1"
           task: "/eth/004-opcm-upgrade-v300-base"
-=======
-      # U14 Mainnet Unichain Upgrade - Child-Safe-1
-      - just_simulate_nested_improvements:
-          name: "simulate nested eth/005-opcm-upgrade-v300-uni child-safe-1"
-          task: "/eth/005-opcm-upgrade-v300-uni"
->>>>>>> 1f64b640
-          signer: "child-safe-1"
-          context:
-            - circleci-repo-readonly-authenticated-github-token
-
-<<<<<<< HEAD
+
       # U14 Mainnet Base Upgrade - Child-Safe-2
       - just_simulate_nested_improvements:
           name: "simulate nested eth/004-opcm-upgrade-v300-base child-safe-2"
@@ -539,7 +528,6 @@
           context:
             - circleci-repo-readonly-authenticated-github-token
     
-=======
       # U14 Mainnet Unichain Upgrade - Child-Safe-2
       - just_simulate_nested_improvements:
           name: "simulate nested eth/005-opcm-upgrade-v300-uni child-safe-2"
@@ -556,7 +544,6 @@
           context:
             - circleci-repo-readonly-authenticated-github-token
 
->>>>>>> 1f64b640
       - just_simulate_nested:
           task: "/eth/zora-002-fp-upgrade"
           context:
