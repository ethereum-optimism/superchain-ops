version: 2.1

orbs:
  utils: ethereum-optimism/circleci-utils@1.0.8
  slack: circleci/slack@4.10.1

parameters:
  default_docker_image:
    type: string
    default: cimg/base:2024.01
  l1_mainnet_rpc_url:
    type: string
    default: "https://ci-mainnet-l1-archive.optimism.io"
  l1_sepolia_rpc_url:
    type: string
    default: "https://ci-sepolia-l1.optimism.io"
  l2_mainnet_rpc_url:
    type: string
    default: "https://mainnet.optimism.io"
  l2_sepolia_rpc_url:
    type: string
    default: "https://sepolia.optimism.io"
  time_diff_threshold:
    type: integer
    default: 5

commands:
  notify-failures-on-develop:
    description: "Notify Slack"
    parameters:
      channel:
        type: string
        default: C03N11M0BBN
      mentions:
        type: string
        default: ""
    steps:
      - slack/notify:
          channel: << parameters.channel >>
          event: fail
          template: basic_fail_1
          branch_pattern: main
          mentions: "<< parameters.mentions >>"

jobs:
  check_sepolia_rpc_endpoints:
    circleci_ip_ranges: true
    docker:
      - image: <<pipeline.parameters.default_docker_image>>
    steps:
      - utils/checkout-with-mise
      - run:
          name: Check Sepolia RPC Endpoints
          command: |
            if ./ops/verify-geth-endpoint.sh "<< pipeline.parameters.l1_sepolia_rpc_url >>"; then
              if ops/verify-geth-endpoint.sh "<< pipeline.parameters.l2_sepolia_rpc_url >>"; then
                echo "Both RPC endpoints are up to date and not syncing."
                echo "L1_RPC_SEPOLIA=<< pipeline.parameters.l1_sepolia_rpc_url >>" >> $BASH_ENV
                echo "L2_RPC_SEPOLIA=<< pipeline.parameters.l2_sepolia_rpc_url >>" >> $BASH_ENV
              else
                echo "L2 RPC endpoint failed the checks."
                exit 1
              fi
            else
              echo "L1 RPC endpoint failed the checks."
              exit 1
            fi
      - run: |
          cp $BASH_ENV bash.env
      - persist_to_workspace:
          root: .
          paths:
            - bash.env

  check_mainnet_rpc_endpoints:
    circleci_ip_ranges: true
    docker:
      - image: <<pipeline.parameters.default_docker_image>>
    steps:
      - utils/checkout-with-mise
      - run:
          name: Check Mainnet RPC Endpoints
          command: |
            if ops/verify-geth-endpoint.sh "<< pipeline.parameters.l1_mainnet_rpc_url >>"; then
              if ops/verify-geth-endpoint.sh "<< pipeline.parameters.l2_mainnet_rpc_url >>"; then
                echo "Both RPC endpoints are up to date and not syncing."
                echo "L1_RPC_MAINNET=<< pipeline.parameters.l1_mainnet_rpc_url >>" >> $BASH_ENV
                echo "L2_RPC_MAINNET=<< pipeline.parameters.l2_mainnet_rpc_url >>" >> $BASH_ENV
              else
                echo "L2 RPC endpoint failed the checks."
                exit 1
              fi
            else
              echo "L1 RPC endpoint failed the checks."
              exit 1
            fi
      - run: |
          cp $BASH_ENV bash.env
      - persist_to_workspace:
          root: .
          paths:
            - bash.env

  check_task_statuses:
    docker:
      - image: <<pipeline.parameters.default_docker_image>>
    steps:
      - utils/checkout-with-mise
      - attach_workspace:
          at: .
      - run:
          name: Check task statuses
          command: bash ./script/utils/check-task-statuses.sh

  check_nonce_overrides:
    docker:
      - image: <<pipeline.parameters.default_docker_image>>
    steps:
      - utils/checkout-with-mise
      - attach_workspace:
          at: .
      - run:
          name: Check nonce overrides
          command: bash ./script/utils/check-nonce-overrides.sh

  check_superchain_registry:
    docker:
      - image: <<pipeline.parameters.default_docker_image>>
    steps:
      - utils/checkout-with-mise
      - attach_workspace:
          at: .
      - run:
          name: Check superchain registry
          command: |
            just install
            (cd src/improvements && just check-superchain-registry-latest)
      - notify-failures-on-develop:
          mentions: "@security-team"

  # TODO: remove/replace when there are real consumers of the RPC URLs
  example_mainnet_job:
    circleci_ip_ranges: true
    docker:
      - image: <<pipeline.parameters.default_docker_image>>
    steps:
      - attach_workspace:
          at: .
      - run: |
          cat bash.env >> $BASH_ENV
      - run:
          name: Use RPC URLs
          command: |
            if [ -z "$L1_RPC_MAINNET" ] || [ -z "$L2_RPC_MAINNET" ]; then
                echo "Required RPC URLs are not available."
            fi
              L1_RPC_URL=$L1_RPC_MAINNET
              L2_RPC_URL=$L2_RPC_MAINNET
              echo "L1 RPC URL: $L1_RPC_URL"
              echo "L2 RPC URL: $L2_RPC_URL"
              # Use L1_RPC_URL and L2_RPC_URL here.

  just_simulate_sc_rehearsal_1:
    circleci_ip_ranges: true
    docker:
      - image: <<pipeline.parameters.default_docker_image>>
    steps:
      - utils/checkout-with-mise
      - run:
          name: just simulate r1-hello-council
          environment:
            FOUNDRY_PROFILE: ci
          command: |
            just install
            cd security-council-rehearsals
            just setup r1-hello-council tmp-ci
            cd *r1-hello-council-tmp-ci
            export SIMULATE_WITHOUT_LEDGER=1
            just simulate
            just prepare-json
            just simulate # simulate again to make sure the json is still valid

  just_simulate_sc_rehearsal_2:
    circleci_ip_ranges: true
    docker:
      - image: <<pipeline.parameters.default_docker_image>>
    environment:
      FOUNDRY_PROFILE: ci
    steps:
      - utils/checkout-with-mise
      - run:
          name: just simulate r2-remove-signer
          command: |
            just install
            cd security-council-rehearsals
            just setup r2-remove-signer tmp-ci
            cd *r2-remove-signer-tmp-ci
            export SIMULATE_WITHOUT_LEDGER=1
            just simulate
            just get-owners
            just prepare
            just simulate # simulate again to make sure the json is still valid

  just_simulate_sc_rehearsal_4:
    circleci_ip_ranges: true
    docker:
      - image: <<pipeline.parameters.default_docker_image>>
    environment:
      FOUNDRY_PROFILE: ci
    steps:
      - utils/checkout-with-mise
      - run:
          name: just simulate r4-jointly-upgrade
          command: |
            just install
            cd security-council-rehearsals
            just setup r4-jointly-upgrade tmp-ci
            cd *r4-jointly-upgrade-tmp-ci
            export SIMULATE_WITHOUT_LEDGER=1
            just simulate-council
            just prepare-json
            just simulate-council # simulate again to make sure the json is still valid

  just_simulate_nested:
    description: "Runs simulations of a nested task"
    docker:
      - image: <<pipeline.parameters.default_docker_image>>
    parameters:
      task:
        type: string
    steps:
      - utils/checkout-with-mise
      - run:
          name: "simulate nested << parameters.task >>"
          environment:
            FOUNDRY_PROFILE: ci
          command: |
            just install
            cd tasks/<< parameters.task >>
            SIMULATE_WITHOUT_LEDGER=true just \
              --dotenv-path $(pwd)/.env \
              --justfile ../../../nested.just \
              simulate foundation
            SIMULATE_WITHOUT_LEDGER=true just \
              --dotenv-path $(pwd)/.env \
              --justfile ../../../nested.just \
              simulate council

  # TODO: Remove this job once we have stacked simulations for non-terminal tasks implemented.
  just_simulate_nested_improvements:
    circleci_ip_ranges: true
    description: "Runs simulations of a nested task (new superchain-ops improvements)"
    docker:
      - image: <<pipeline.parameters.default_docker_image>>
    parameters:
      task:
        type: string
      signer:
        type: string
    steps:
      - utils/checkout-with-mise
      - run:
          name: "simulate nested << parameters.task >>"
          environment:
            FOUNDRY_PROFILE: ci
          command: |
            just install
            cd src/improvements/tasks/<< parameters.task >>
            SIMULATE_WITHOUT_LEDGER=true just \
              --dotenv-path $(pwd)/.env \
              --justfile ../../../nested.just \
              simulate << parameters.signer >>

  # TODO: Remove this job once we have stacked simulations for non-terminal tasks implemented.
  just_simulate_single_improvements:
    circleci_ip_ranges: true
    description: "Runs simulations of a single task (new superchain-ops improvements)"
    docker:
      - image: <<pipeline.parameters.default_docker_image>>
    parameters:
      task:
        type: string
    steps:
      - utils/checkout-with-mise
      - run:
          name: "simulate single << parameters.task >>"
          environment:
            FOUNDRY_PROFILE: ci
          command: |
            just install
            cd src/improvements/tasks/<< parameters.task >>
            SIMULATE_WITHOUT_LEDGER=true just \
              --dotenv-path $(pwd)/.env \
              --justfile ../../../single.just \
              simulate

  just_simulate_op_sep_prestate_update:
    docker:
      - image: <<pipeline.parameters.default_docker_image>>
    steps:
      - simulate_nested:
          task: "/sep/032-op-pectra-defence"

  simulate_sequence:
    description: "Runs a sequence of simulations"
    parameters:
      network:
        type: string
      tasks:
        type: string
      block_number:
        type: string
    docker:
      - image: <<pipeline.parameters.default_docker_image>>
    steps:
      - utils/checkout-with-mise
      - run:
          name: "Run simulation sequence for network: <<parameters.network>> | tasks: <<parameters.tasks>>"
          command: git submodule update; just clean; just install && echo "yes" | bash ./script/utils/sim-sequence.sh <<parameters.network>> "<<parameters.tasks>>" "<<parameters.block_number>>"

  forge_build:
    docker:
      - image: <<pipeline.parameters.default_docker_image>>
    steps:
      - utils/checkout-with-mise
      - run:
          name: forge build
          command: |
            just install
            forge --version
            forge build --deny-warnings

  forge_fmt:
    docker:
      - image: <<pipeline.parameters.default_docker_image>>
    steps:
      - utils/checkout-with-mise
      - run:
          name: forge fmt
          command: |
            just install
            forge --version
            forge fmt --check

  forge_test:
    circleci_ip_ranges: true
    docker:
      - image: <<pipeline.parameters.default_docker_image>>
    environment:
      FOUNDRY_PROFILE: ci
    steps:
      - utils/checkout-with-mise
      - run:
          name: forge test
          command: |
            forge --version
            forge test -vvv

  template_regression_tests:
    circleci_ip_ranges: true
    docker:
      - image: <<pipeline.parameters.default_docker_image>>
    environment:
      FOUNDRY_PROFILE: ci
    steps:
      - utils/checkout-with-mise
      - run:
          name: Make sure all templates can be simulated.
          command: |
            (cd src/improvements && just simulate-all-templates)

  just_new_recipe_tests:
    circleci_ip_ranges: true
    docker:
      - image: <<pipeline.parameters.default_docker_image>>
    steps:
      - utils/checkout-with-mise
      - run:
          name: just new recipe tests
          command: |
            (cd src/improvements && bash script/test-just-new.sh)

  print_versions:
    docker:
      - image: <<pipeline.parameters.default_docker_image>>
    steps:
      - utils/checkout-with-mise
      - run:
          name: print versions
          command: |
            just --version
            yq --version
            forge --version

  shellcheck:
    docker:
      - image: <<pipeline.parameters.default_docker_image>>
    steps:
      - utils/checkout-with-mise
      - run:
          name: shellcheck
          command:
            | # Justfiles are not shell scripts and should not be checked with shellcheck
            (cd src/improvements/script && shellcheck -x *.sh)

workflows:
  main:
    when:
      or:
        # Trigger on new commits
        - equal: [webhook, << pipeline.trigger_source >>]
        - equal: ["build_four_hours", <<pipeline.schedule.name>>]
    jobs:
      - print_versions:
          context:
            - circleci-repo-readonly-authenticated-github-token
      # Forge checks.
      - forge_build:
          context:
            - circleci-repo-readonly-authenticated-github-token
      - forge_fmt:
          context:
            - circleci-repo-readonly-authenticated-github-token
      - forge_test:
          context:
            - circleci-repo-readonly-authenticated-github-token
      - template_regression_tests
      - just_new_recipe_tests
      - shellcheck:
          context:
            - circleci-repo-readonly-authenticated-github-token
      # RPC endpoint checks.
      - check_sepolia_rpc_endpoints:
          context:
            - circleci-repo-readonly-authenticated-github-token
      - check_mainnet_rpc_endpoints:
          context:
            - circleci-repo-readonly-authenticated-github-token
      - example_mainnet_job:
          context:
            - circleci-repo-readonly-authenticated-github-token
          requires:
            - check_mainnet_rpc_endpoints
      # Verify that all tasks have a valid status in their README.
      - check_task_statuses:
          context:
            - circleci-repo-readonly-authenticated-github-token
      # Verify that all tasks have correctly uppercased nonce overrides.
      - check_nonce_overrides:
          context:
            - circleci-repo-readonly-authenticated-github-token
      # check that superchain-registry is up to date
      - check_superchain_registry:
          context:
            - circleci-repo-readonly-authenticated-github-token
      # Task simulations.
      # Please add an invocation to `just simulate` if a ceremony is
      # active (e.g. it is the next ceremony to perform or you
      # expect the ceremony to work continuously), and remove it once
      # the ceremony is for historical archive only (e.g. the
      # ceremony is done).
      #
      # We skip rehearsal 1 because we already have completed this rehearsal (https://github.com/ethereum-optimism/superchain-ops/pull/459),
      # and now it fails with stack too deep after https://github.com/ethereum-optimism/superchain-ops/pull/528.
      # We wll need to rewrite the rehearsals with the new superchain-ops structure anyway, so this is ok.
      # - just_simulate_sc_rehearsal_1

<<<<<<< HEAD
      # U14 Unichain sepolia
      - just_simulate_single_improvements:
          name: "simulate single sep/007-opcm-upgrade-v300-uni"
          task: "/sep/007-opcm-upgrade-v300-uni"
          context:
            - circleci-repo-readonly-authenticated-github-token

      # U15 Sepolia Base Upgrade - Child-Safe-1
      - just_simulate_nested_improvements:
          name: "simulate nested sep/011-opcm-update-prestate-v300-base child-safe-1"
          task: "/sep/011-opcm-update-prestate-v300-base"
          signer: "child-safe-1"
          context:
            - circleci-repo-readonly-authenticated-github-token

      # U15 Sepolia Base Upgrade - Child-Safe-2
      - just_simulate_nested_improvements:
          name: "simulate nested sep/011-opcm-update-prestate-v300-base child-safe-2"
          task: "/sep/011-opcm-update-prestate-v300-base"
          signer: "child-safe-2"
          context:
            - circleci-repo-readonly-authenticated-github-token

=======
>>>>>>> a2980ac2
      - just_simulate_nested:
          task: "/eth/zora-002-fp-upgrade"
          context:
            - circleci-repo-readonly-authenticated-github-token

      - just_simulate_sc_rehearsal_2:
          context:
            - circleci-repo-readonly-authenticated-github-token
      - just_simulate_sc_rehearsal_4:
          context:
            - circleci-repo-readonly-authenticated-github-token

      - simulate_sequence:
          name: simulate_sequence_eth
          network: "eth"
          tasks: "zora-002"
          block_number: "" # If not specified, the latest block number is used.
          context:
            - circleci-repo-readonly-authenticated-github-token

      - simulate_sequence:
          name: simulate_sequence_sep
          network: "sep"
          tasks: ""
          block_number: "" # If not specified, the latest block number is used.
          context:
            - circleci-repo-readonly-authenticated-github-token<|MERGE_RESOLUTION|>--- conflicted
+++ resolved
@@ -465,32 +465,6 @@
       # We wll need to rewrite the rehearsals with the new superchain-ops structure anyway, so this is ok.
       # - just_simulate_sc_rehearsal_1
 
-<<<<<<< HEAD
-      # U14 Unichain sepolia
-      - just_simulate_single_improvements:
-          name: "simulate single sep/007-opcm-upgrade-v300-uni"
-          task: "/sep/007-opcm-upgrade-v300-uni"
-          context:
-            - circleci-repo-readonly-authenticated-github-token
-
-      # U15 Sepolia Base Upgrade - Child-Safe-1
-      - just_simulate_nested_improvements:
-          name: "simulate nested sep/011-opcm-update-prestate-v300-base child-safe-1"
-          task: "/sep/011-opcm-update-prestate-v300-base"
-          signer: "child-safe-1"
-          context:
-            - circleci-repo-readonly-authenticated-github-token
-
-      # U15 Sepolia Base Upgrade - Child-Safe-2
-      - just_simulate_nested_improvements:
-          name: "simulate nested sep/011-opcm-update-prestate-v300-base child-safe-2"
-          task: "/sep/011-opcm-update-prestate-v300-base"
-          signer: "child-safe-2"
-          context:
-            - circleci-repo-readonly-authenticated-github-token
-
-=======
->>>>>>> a2980ac2
       - just_simulate_nested:
           task: "/eth/zora-002-fp-upgrade"
           context:
