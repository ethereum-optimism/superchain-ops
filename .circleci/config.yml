--- conflicted
+++ resolved
@@ -514,39 +514,6 @@
       # and now it fails with stack too deep after https://github.com/ethereum-optimism/superchain-ops/pull/528.
       # We wll need to rewrite the rehearsals with the new superchain-ops structure anyway, so this is ok.
       # - just_simulate_sc_rehearsal_1
-<<<<<<< HEAD
-
-      # U14 Mainnet OPCM v3.0.0: op, soneium, ink - foundation
-      - just_simulate_nested_improvements:
-          name: "simulate nested eth/003-opcm-upgrade-v300-op-ink-soneium foundation"
-          task: "/eth/003-opcm-upgrade-v300-op-ink-soneium"
-          signer: "foundation"
-          context:
-            - circleci-repo-readonly-authenticated-github-token
-
-      # U14 Mainnet OPCM v3.0.0: op, soneium, ink - council
-      - just_simulate_nested_improvements:
-          name: "simulate nested eth/003-opcm-upgrade-v300-op-ink-soneium council"
-          task: "/eth/003-opcm-upgrade-v300-op-ink-soneium"
-          signer: "council"
-
-      # U14 Mainnet Base Upgrade - Base Operations
-      - just_simulate_nested_improvements:
-          name: "simulate nested eth/004-opcm-upgrade-v300-base base-operations"
-          task: "/eth/004-opcm-upgrade-v300-base"
-          signer: "base-operations"
-          context:
-            - circleci-repo-readonly-authenticated-github-token
-
-      # U14 Mainnet Base Upgrade - Foundation Operations
-      - just_simulate_nested_improvements:
-          name: "simulate nested eth/004-opcm-upgrade-v300-base foundation-operations"
-          task: "/eth/004-opcm-upgrade-v300-base"
-          signer: "foundation-operations"
-          context:
-            - circleci-repo-readonly-authenticated-github-token
-=======
->>>>>>> ab709878
     
       # U14 Mainnet Unichain Upgrade - Foundation
       - just_simulate_nested_improvements:
