version: 2.1

orbs:
  utils: ethereum-optimism/circleci-utils@1.0.19
  slack: circleci/slack@4.10.1
  github-cli: circleci/github-cli@2.7.0

executors:
  default:
    machine:
      image: ubuntu-2204:2024.08.1

parameters:
  default_docker_image:
    type: string
    default: cimg/base:2024.01
  l1_mainnet_rpc_url:
    type: string
    default: "https://ci-mainnet-l1-archive.optimism.io"
  l1_sepolia_rpc_url:
    type: string
    default: "https://ci-sepolia-l1.optimism.io"
  l2_mainnet_rpc_url:
    type: string
    default: "https://mainnet.optimism.io"
  l2_sepolia_rpc_url:
    type: string
    default: "https://sepolia.optimism.io"
  time_diff_threshold:
    type: integer
    default: 5
  github-event-type:
    type: string
    default: "__not_set__"
  github-event-action:
    type: string
    default: "__not_set__"
  github-event-base64:
    type: string
    default: "__not_set__"


commands:
  notify-failures-on-develop:
    description: "Notify Slack"
    parameters:
      channel:
        type: string
        default: C03N11M0BBN
      mentions:
        type: string
        default: ""
    steps:
      - slack/notify:
          channel: << parameters.channel >>
          event: fail
          template: basic_fail_1
          branch_pattern: main
          mentions: "<< parameters.mentions >>"

jobs:
  check_sepolia_rpc_endpoints:
    circleci_ip_ranges: true
    docker:
      - image: <<pipeline.parameters.default_docker_image>>
    steps:
      - utils/checkout-with-mise
      - run:
          name: Check Sepolia RPC Endpoints
          command: |
            if ./ops/verify-geth-endpoint.sh "<< pipeline.parameters.l1_sepolia_rpc_url >>"; then
              if ops/verify-geth-endpoint.sh "<< pipeline.parameters.l2_sepolia_rpc_url >>"; then
                echo "Both RPC endpoints are up to date and not syncing."
                echo "L1_RPC_SEPOLIA=<< pipeline.parameters.l1_sepolia_rpc_url >>" >> $BASH_ENV
                echo "L2_RPC_SEPOLIA=<< pipeline.parameters.l2_sepolia_rpc_url >>" >> $BASH_ENV
              else
                echo "L2 RPC endpoint failed the checks."
                exit 1
              fi
            else
              echo "L1 RPC endpoint failed the checks."
              exit 1
            fi
      - run: |
          cp $BASH_ENV bash.env
      - persist_to_workspace:
          root: .
          paths:
            - bash.env

  check_mainnet_rpc_endpoints:
    circleci_ip_ranges: true
    docker:
      - image: <<pipeline.parameters.default_docker_image>>
    steps:
      - utils/checkout-with-mise
      - run:
          name: Check Mainnet RPC Endpoints
          command: |
            if ops/verify-geth-endpoint.sh "<< pipeline.parameters.l1_mainnet_rpc_url >>"; then
              if ops/verify-geth-endpoint.sh "<< pipeline.parameters.l2_mainnet_rpc_url >>"; then
                echo "Both RPC endpoints are up to date and not syncing."
                echo "L1_RPC_MAINNET=<< pipeline.parameters.l1_mainnet_rpc_url >>" >> $BASH_ENV
                echo "L2_RPC_MAINNET=<< pipeline.parameters.l2_mainnet_rpc_url >>" >> $BASH_ENV
              else
                echo "L2 RPC endpoint failed the checks."
                exit 1
              fi
            else
              echo "L1 RPC endpoint failed the checks."
              exit 1
            fi
      - run: |
          cp $BASH_ENV bash.env
      - persist_to_workspace:
          root: .
          paths:
            - bash.env

  check_task_statuses:
    docker:
      - image: <<pipeline.parameters.default_docker_image>>
    steps:
      - utils/checkout-with-mise
      - attach_workspace:
          at: .
      - run:
          name: Check task statuses
          command: bash ./script/utils/check-task-statuses.sh

  check_nonce_overrides:
    docker:
      - image: <<pipeline.parameters.default_docker_image>>
    steps:
      - utils/checkout-with-mise
      - attach_workspace:
          at: .
      - run:
          name: Check nonce overrides
          command: bash ./script/utils/check-nonce-overrides.sh

  check_superchain_registry:
    docker:
      - image: <<pipeline.parameters.default_docker_image>>
    steps:
      - utils/checkout-with-mise
      - attach_workspace:
          at: .
      - run:
          name: Check superchain registry
          command: |
            just install
            (cd src/improvements && just check-superchain-registry-latest)
      - notify-failures-on-develop:
          mentions: "@security-team"

  # TODO: remove/replace when there are real consumers of the RPC URLs
  example_mainnet_job:
    circleci_ip_ranges: true
    docker:
      - image: <<pipeline.parameters.default_docker_image>>
    steps:
      - attach_workspace:
          at: .
      - run: |
          cat bash.env >> $BASH_ENV
      - run:
          name: Use RPC URLs
          command: |
            if [ -z "$L1_RPC_MAINNET" ] || [ -z "$L2_RPC_MAINNET" ]; then
                echo "Required RPC URLs are not available."
            fi
              L1_RPC_URL=$L1_RPC_MAINNET
              L2_RPC_URL=$L2_RPC_MAINNET
              echo "L1 RPC URL: $L1_RPC_URL"
              echo "L2 RPC URL: $L2_RPC_URL"
              # Use L1_RPC_URL and L2_RPC_URL here.

  just_simulate_sc_rehearsal_1:
    circleci_ip_ranges: true
    docker:
      - image: <<pipeline.parameters.default_docker_image>>
    steps:
      - utils/checkout-with-mise
      - run:
          name: just simulate r1-hello-council
          environment:
            FOUNDRY_PROFILE: ci
          command: |
            just install
            cd security-council-rehearsals
            just setup r1-hello-council tmp-ci
            cd *r1-hello-council-tmp-ci
            export SIMULATE_WITHOUT_LEDGER=1
            just simulate
            just prepare-json
            just simulate # simulate again to make sure the json is still valid

  just_simulate_sc_rehearsal_2:
    circleci_ip_ranges: true
    docker:
      - image: <<pipeline.parameters.default_docker_image>>
    environment:
      FOUNDRY_PROFILE: ci
    steps:
      - utils/checkout-with-mise
      - run:
          name: just simulate r2-remove-signer
          command: |
            just install
            cd security-council-rehearsals
            just setup r2-remove-signer tmp-ci
            cd *r2-remove-signer-tmp-ci
            export SIMULATE_WITHOUT_LEDGER=1
            just simulate
            just get-owners
            just prepare
            just simulate # simulate again to make sure the json is still valid

  just_simulate_sc_rehearsal_4:
    circleci_ip_ranges: true
    docker:
      - image: <<pipeline.parameters.default_docker_image>>
    environment:
      FOUNDRY_PROFILE: ci
    steps:
      - utils/checkout-with-mise
      - run:
          name: just simulate r4-jointly-upgrade
          command: |
            just install
            cd security-council-rehearsals
            just setup r4-jointly-upgrade tmp-ci
            cd *r4-jointly-upgrade-tmp-ci
            export SIMULATE_WITHOUT_LEDGER=1
            just simulate-council
            just prepare-json
            just simulate-council # simulate again to make sure the json is still valid
  
  stacked_simulation:
    description: "Runs a stacked simulation"
    parameters:
      network:
        type: string
    docker:
      - image: <<pipeline.parameters.default_docker_image>>
    steps:
      - utils/checkout-with-mise
      - run:
          name: "Run stacked simulation for network: <<parameters.network>>"
          command: |
            just install
            (cd src/improvements && just simulate-stack <<parameters.network>>)
      - notify-failures-on-develop:
          mentions: "@security-team"

  just_simulate_nested:
    description: "Runs simulations of a nested task"
    docker:
      - image: <<pipeline.parameters.default_docker_image>>
    parameters:
      task:
        type: string
    steps:
      - utils/checkout-with-mise
      - run:
          name: "simulate nested << parameters.task >>"
          environment:
            FOUNDRY_PROFILE: ci
          command: |
            just install
            cd tasks/<< parameters.task >>
            SIMULATE_WITHOUT_LEDGER=true just \
              --dotenv-path $(pwd)/.env \
              --justfile ../../../nested.just \
              simulate foundation
            SIMULATE_WITHOUT_LEDGER=true just \
              --dotenv-path $(pwd)/.env \
              --justfile ../../../nested.just \
              simulate council

  # TODO: Remove this job once we have stacked simulations for non-terminal tasks implemented.
  just_simulate_nested_improvements:
    circleci_ip_ranges: true
    description: "Runs simulations of a nested task (new superchain-ops improvements)"
    docker:
      - image: <<pipeline.parameters.default_docker_image>>
    parameters:
      task:
        type: string
      signer:
        type: string
    steps:
      - utils/checkout-with-mise
      - run:
          name: "simulate nested << parameters.task >>"
          environment:
            FOUNDRY_PROFILE: ci
          command: |
            just install
            cd src/improvements/tasks/<< parameters.task >>
            SIMULATE_WITHOUT_LEDGER=true just \
              --dotenv-path $(pwd)/.env \
              --justfile ../../../nested.just \
              simulate << parameters.signer >>

  # TODO: Remove this job once we have stacked simulations for non-terminal tasks implemented.
  just_simulate_single_improvements:
    circleci_ip_ranges: true
    description: "Runs simulations of a single task (new superchain-ops improvements)"
    docker:
      - image: <<pipeline.parameters.default_docker_image>>
    parameters:
      task:
        type: string
    steps:
      - utils/checkout-with-mise
      - run:
          name: "simulate single << parameters.task >>"
          environment:
            FOUNDRY_PROFILE: ci
          command: |
            just install
            cd src/improvements/tasks/<< parameters.task >>
            SIMULATE_WITHOUT_LEDGER=true just \
              --dotenv-path $(pwd)/.env \
              --justfile ../../../single.just \
              simulate

  just_simulate_op_sep_prestate_update:
    docker:
      - image: <<pipeline.parameters.default_docker_image>>
    steps:
      - simulate_nested:
          task: "/sep/032-op-pectra-defence"

  simulate_sequence:
    description: "Runs a sequence of simulations"
    parameters:
      network:
        type: string
      tasks:
        type: string
      block_number:
        type: string
    docker:
      - image: <<pipeline.parameters.default_docker_image>>
    steps:
      - utils/checkout-with-mise
      - run:
          name: "Run simulation sequence for network: <<parameters.network>> | tasks: <<parameters.tasks>>"
          command: git submodule update; just clean; just install && echo "yes" | bash ./script/utils/sim-sequence.sh <<parameters.network>> "<<parameters.tasks>>" "<<parameters.block_number>>"

  forge_build:
    docker:
      - image: <<pipeline.parameters.default_docker_image>>
    steps:
      - utils/checkout-with-mise
      - run:
          name: forge build
          command: |
            just install
            forge --version
            forge build --deny-warnings

  forge_fmt:
    docker:
      - image: <<pipeline.parameters.default_docker_image>>
    steps:
      - utils/checkout-with-mise
      - run:
          name: forge fmt
          command: |
            just install
            forge --version
            forge fmt --check

  forge_test:
    circleci_ip_ranges: true
    docker:
      - image: <<pipeline.parameters.default_docker_image>>
    environment:
      FOUNDRY_PROFILE: ci
    steps:
      - utils/checkout-with-mise
      - run:
          name: forge test
          command: |
            forge --version
            forge test -vvv

  template_regression_tests:
    circleci_ip_ranges: true
    docker:
      - image: <<pipeline.parameters.default_docker_image>>
    environment:
      FOUNDRY_PROFILE: ci
    steps:
      - utils/checkout-with-mise
      - run:
          name: Make sure all templates can be simulated.
          command: |
            (cd src/improvements && just simulate-all-templates)

  just_new_recipe_tests:
    circleci_ip_ranges: true
    docker:
      - image: <<pipeline.parameters.default_docker_image>>
    steps:
      - utils/checkout-with-mise
      - run:
          name: just new recipe tests
          command: |
            (cd src/improvements && bash script/test-just-new.sh)

  print_versions:
    docker:
      - image: <<pipeline.parameters.default_docker_image>>
    steps:
      - utils/checkout-with-mise
      - run:
          name: print versions
          command: |
            just --version
            yq --version
            forge --version

  shellcheck:
    docker:
      - image: <<pipeline.parameters.default_docker_image>>
    steps:
      - utils/checkout-with-mise
      - run:
          name: shellcheck
          command:
            | # Justfiles are not shell scripts and should not be checked with shellcheck
            (cd src/improvements/script && shellcheck -x *.sh)
  # Check that all task directories have valid names and there are no duplicate prefixes.
  check_task_names:
    docker:
      - image: <<pipeline.parameters.default_docker_image>>
    steps:
      - utils/checkout-with-mise
      - run:
          name: check task names
          command: (cd src/improvements/script && ./check-task-names.sh)
  close-issue:
    machine:
      image: ubuntu-2204:2024.08.1
    parameters:
      label_name:
        type: string
      message:
        type: string
    steps:
      - github-cli/install
      - utils/github-event-handler-setup:
          github_event_base64: << pipeline.parameters.github-event-base64 >>
          env_prefix: "github_"
      - run:
          name: Close issue if label is added
          command: |
            echo "Closing issue $github_pull_request_number if label $github_label_name is added on repository ${CIRCLE_PROJECT_USERNAME}/${CIRCLE_PROJECT_REPONAME}"
            if [ ! -z "$github_pull_request_number" ] && [ "$github_label_name" = "$LABEL_NAME" ]; then
                export GH_TOKEN=$GITHUB_TOKEN_GOVERNANCE
                gh issue close --repo "${CIRCLE_PROJECT_USERNAME}/${CIRCLE_PROJECT_REPONAME}" "$github_pull_request_number" --comment "$MESSAGE"
            fi
          environment:
            MESSAGE: << parameters.message >>
            LABEL_NAME: << parameters.label_name >>

workflows:
  main:
    when:
      or:
        # Trigger on new commits
        - equal: [webhook, << pipeline.trigger_source >>]
        - equal: ["build_four_hours", <<pipeline.schedule.name>>]
    jobs:
      - print_versions:
          context:
            - circleci-repo-readonly-authenticated-github-token
      # Forge checks.
      - forge_build:
          context:
            - circleci-repo-readonly-authenticated-github-token
      - forge_fmt:
          context:
            - circleci-repo-readonly-authenticated-github-token
      - forge_test:
          context:
            - circleci-repo-readonly-authenticated-github-token
      - template_regression_tests
      - just_new_recipe_tests
      - shellcheck:
          context:
            - circleci-repo-readonly-authenticated-github-token
      - check_task_names
      # RPC endpoint checks.
      - check_sepolia_rpc_endpoints:
          context:
            - circleci-repo-readonly-authenticated-github-token
      - check_mainnet_rpc_endpoints:
          context:
            - circleci-repo-readonly-authenticated-github-token
      - example_mainnet_job:
          context:
            - circleci-repo-readonly-authenticated-github-token
          requires:
            - check_mainnet_rpc_endpoints
      # Verify that all tasks have a valid status in their README.
      - check_task_statuses:
          context:
            - circleci-repo-readonly-authenticated-github-token
      # Verify that all tasks have correctly uppercased nonce overrides.
      - check_nonce_overrides:
          context:
            - circleci-repo-readonly-authenticated-github-token
      # check that superchain-registry is up to date
      - check_superchain_registry:
          context:
            - circleci-repo-readonly-authenticated-github-token
      # Task simulations.
      # Please add an invocation to `just simulate` if a ceremony is
      # active (e.g. it is the next ceremony to perform or you
      # expect the ceremony to work continuously), and remove it once
      # the ceremony is for historical archive only (e.g. the
      # ceremony is done).
      #
      # We skip rehearsal 1 because we already have completed this rehearsal (https://github.com/ethereum-optimism/superchain-ops/pull/459),
      # and now it fails with stack too deep after https://github.com/ethereum-optimism/superchain-ops/pull/528.
      # We wll need to rewrite the rehearsals with the new superchain-ops structure anyway, so this is ok.
      # - just_simulate_sc_rehearsal_1
<<<<<<< HEAD
    
      # U14 Mainnet Unichain Upgrade - Foundation
      - just_simulate_nested_improvements:
          name: "simulate nested eth/005-opcm-upgrade-v300-uni foundation"
          task: "/eth/005-opcm-upgrade-v300-uni"
          signer: "foundation"
          context:
            - circleci-repo-readonly-authenticated-github-token

      # U14 Mainnet Unichain Upgrade - Security Council
      - just_simulate_nested_improvements:
          name: "simulate nested eth/005-opcm-upgrade-v300-uni council"
          task: "/eth/005-opcm-upgrade-v300-uni"
          signer: "council"
          context:
            - circleci-repo-readonly-authenticated-github-token

      # U14 Mainnet Unichain Upgrade - Chain Governor
      - just_simulate_nested_improvements:
          name: "simulate nested eth/005-opcm-upgrade-v300-uni chain-governor"
          task: "/eth/005-opcm-upgrade-v300-uni"
          signer: "chain-governor"
          context:
            - circleci-repo-readonly-authenticated-github-token
=======
>>>>>>> ad32b860

      # Gas Params Upgrade - FoundationUpgradeSafe
      - just_simulate_single_improvements:
          name: "simulate single eth/006-gas-params-op"
          task: "/eth/006-gas-params-op"
          context:
            - circleci-repo-readonly-authenticated-github-token

      # Delayed WETH Xfer - FoundationOperationsSafe
      - just_simulate_single_improvements:
          name: "simulate single eth/007-delayedweth-xfer"
          task: "/eth/007-delayedweth-xfer"
          context:
            - circleci-repo-readonly-authenticated-github-token

      - just_simulate_sc_rehearsal_2:
          context:
            - circleci-repo-readonly-authenticated-github-token
      - just_simulate_sc_rehearsal_4:
          context:
            - circleci-repo-readonly-authenticated-github-token

      - simulate_sequence:
          name: simulate_sequence_eth
          network: "eth"
          tasks: ""
          block_number: "" # If not specified, the latest block number is used.
          context:
            - circleci-repo-readonly-authenticated-github-token

      - simulate_sequence:
          name: simulate_sequence_sep
          network: "sep"
          tasks: ""
          block_number: "" # If not specified, the latest block number is used.
          context:
            - circleci-repo-readonly-authenticated-github-token
            
      # Stacked simulations for superchain-ops on Mainnet.
      - stacked_simulation:
          name: stacked_simulation_eth
          network: "eth"
          context:
            - circleci-repo-readonly-authenticated-github-token
          filters:
            branches:
              only: main

      # Stacked simulations for superchain-ops on Sepolia.
      - stacked_simulation:
          name: stacked_simulation_sep
          network: "sep"
          context:
            - circleci-repo-readonly-authenticated-github-token
          filters:
            branches:
              only: main  
          
  close-issue-workflow:
    when:
      and:
        - equal: [<< pipeline.trigger_source >>, "api"]
        - equal: [<< pipeline.parameters.github-event-type >>, "pull_request"]
        - equal: [<< pipeline.parameters.github-event-action >>, "labeled"]
    jobs:
      - close-issue:
         label_name: "auto-close-trivial-contribution"
         message: "Thank you for your interest in contributing!
                At this time, we are not accepting contributions that primarily fix spelling, stylistic, or grammatical errors in documentation, code, or elsewhere.
                Please check our [contribution guidelines](https://github.com/ethereum-optimism/optimism/blob/develop/CONTRIBUTING.md#contributions-related-to-spelling-and-grammar) for more information.
                This issue will be closed now."
         context:
          - circleci-repo-superchain-ops<|MERGE_RESOLUTION|>--- conflicted
+++ resolved
@@ -531,33 +531,6 @@
       # and now it fails with stack too deep after https://github.com/ethereum-optimism/superchain-ops/pull/528.
       # We wll need to rewrite the rehearsals with the new superchain-ops structure anyway, so this is ok.
       # - just_simulate_sc_rehearsal_1
-<<<<<<< HEAD
-    
-      # U14 Mainnet Unichain Upgrade - Foundation
-      - just_simulate_nested_improvements:
-          name: "simulate nested eth/005-opcm-upgrade-v300-uni foundation"
-          task: "/eth/005-opcm-upgrade-v300-uni"
-          signer: "foundation"
-          context:
-            - circleci-repo-readonly-authenticated-github-token
-
-      # U14 Mainnet Unichain Upgrade - Security Council
-      - just_simulate_nested_improvements:
-          name: "simulate nested eth/005-opcm-upgrade-v300-uni council"
-          task: "/eth/005-opcm-upgrade-v300-uni"
-          signer: "council"
-          context:
-            - circleci-repo-readonly-authenticated-github-token
-
-      # U14 Mainnet Unichain Upgrade - Chain Governor
-      - just_simulate_nested_improvements:
-          name: "simulate nested eth/005-opcm-upgrade-v300-uni chain-governor"
-          task: "/eth/005-opcm-upgrade-v300-uni"
-          signer: "chain-governor"
-          context:
-            - circleci-repo-readonly-authenticated-github-token
-=======
->>>>>>> ad32b860
 
       # Gas Params Upgrade - FoundationUpgradeSafe
       - just_simulate_single_improvements:
