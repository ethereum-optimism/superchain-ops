--- conflicted
+++ resolved
@@ -363,15 +363,12 @@
       - forge_build
       - forge_fmt
       - forge_test
-<<<<<<< HEAD
       # This is a long running job, so we only run it on the main branch.
       - monorepo_integration_test:
           filters:
             branches:
               only: main
-=======
       - shellcheck
->>>>>>> 54136e5a
       # RPC endpoint checks.
       - check_sepolia_rpc_endpoints
       - check_mainnet_rpc_endpoints
