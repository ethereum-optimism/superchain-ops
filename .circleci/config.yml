--- conflicted
+++ resolved
@@ -271,14 +271,6 @@
       - simulate:
           task: "/eth/ink-002-set-respected-game-type"
 
-<<<<<<< HEAD
-  just_simulate_zora_002_fp_upgrade:
-    docker:
-      - image: <<pipeline.parameters.default_docker_image>>
-    steps:
-      - simulate_nested:
-          task: "/sep/zora-002-fp-upgrade"
-
   simulate_sequence:
     description: "Runs a sequence of simulations"
     parameters:
@@ -296,8 +288,7 @@
           name: "Run simulation sequence for network: <<parameters.network>> | tasks: <<parameters.tasks>>"
           command: git submodule update; just clean; just install && echo "yes" | bash ./script/utils/sim-sequence.sh <<parameters.network>> "<<parameters.tasks>>" "<<parameters.block_number>>"
 
-=======
->>>>>>> bf3b319d
+
   forge_build:
     docker:
       - image: <<pipeline.parameters.default_docker_image>>
@@ -444,26 +435,17 @@
       # and now it fails with stack too deep after https://github.com/ethereum-optimism/superchain-ops/pull/528.
       # We wll need to rewrite the rehearsals with the new superchain-ops structure anyway, so this is ok.
       # - just_simulate_sc_rehearsal_1
-<<<<<<< HEAD
-      - just_simulate_sc_rehearsal_2
-      - just_simulate_sc_rehearsal_4
-      - just_simulate_ink_respected_game_type
+      - just_simulate_sc_rehearsal_2:
+          context:
+            - circleci-repo-readonly-authenticated-github-token
+      - just_simulate_sc_rehearsal_4:
+          context:
+            - circleci-repo-readonly-authenticated-github-token
+      - just_simulate_ink_respected_game_type:
+          context:
+            - circleci-repo-readonly-authenticated-github-token
       - simulate_sequence:
           network: "eth"
           tasks: "021 022 base-003 ink-001"
           block_number: "21573136" # If not specified, the latest block number is used.
       # sepolia
-      - just_simulate_zora_002_fp_upgrade
-=======
-      - just_simulate_sc_rehearsal_2:
-          context:
-            - circleci-repo-readonly-authenticated-github-token
-      - just_simulate_sc_rehearsal_4:
-          context:
-            - circleci-repo-readonly-authenticated-github-token
-      - just_simulate_ink_respected_game_type:
-          context:
-            - circleci-repo-readonly-authenticated-github-token
-      # sepolia
-       
->>>>>>> bf3b319d
