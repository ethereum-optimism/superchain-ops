version: 2.1

orbs:
  utils: ethereum-optimism/circleci-utils@1.0.19
  slack: circleci/slack@4.10.1
  github-cli: circleci/github-cli@2.7.0

executors:
  default:
    machine:
      image: ubuntu-2204:2024.08.1

parameters:
  default_docker_image:
    type: string
    default: cimg/base:2024.01
  l1_mainnet_rpc_url:
    type: string
    default: "https://ci-mainnet-l1-archive.optimism.io"
  l1_sepolia_rpc_url:
    type: string
    default: "https://ci-sepolia-l1.optimism.io"
  l2_mainnet_rpc_url:
    type: string
    default: "https://mainnet.optimism.io"
  l2_sepolia_rpc_url:
    type: string
    default: "https://sepolia.optimism.io"
  time_diff_threshold:
    type: integer
    default: 5
  github-event-type:
    type: string
    default: "__not_set__"
  github-event-action:
    type: string
    default: "__not_set__"
  github-event-base64:
    type: string
    default: "__not_set__"


commands:
  notify-failures-on-develop:
    description: "Notify Slack"
    parameters:
      channel:
        type: string
        default: C03N11M0BBN
      mentions:
        type: string
        default: ""
    steps:
      - slack/notify:
          channel: << parameters.channel >>
          event: fail
          template: basic_fail_1
          branch_pattern: main
          mentions: "<< parameters.mentions >>"

jobs:
  check_sepolia_rpc_endpoints:
    circleci_ip_ranges: true
    docker:
      - image: <<pipeline.parameters.default_docker_image>>
    steps:
      - utils/checkout-with-mise
      - run:
          name: Check Sepolia RPC Endpoints
          command: |
            if ./ops/verify-geth-endpoint.sh "<< pipeline.parameters.l1_sepolia_rpc_url >>"; then
              if ops/verify-geth-endpoint.sh "<< pipeline.parameters.l2_sepolia_rpc_url >>"; then
                echo "Both RPC endpoints are up to date and not syncing."
                echo "L1_RPC_SEPOLIA=<< pipeline.parameters.l1_sepolia_rpc_url >>" >> $BASH_ENV
                echo "L2_RPC_SEPOLIA=<< pipeline.parameters.l2_sepolia_rpc_url >>" >> $BASH_ENV
              else
                echo "L2 RPC endpoint failed the checks."
                exit 1
              fi
            else
              echo "L1 RPC endpoint failed the checks."
              exit 1
            fi
      - run: |
          cp $BASH_ENV bash.env
      - persist_to_workspace:
          root: .
          paths:
            - bash.env

  check_mainnet_rpc_endpoints:
    circleci_ip_ranges: true
    docker:
      - image: <<pipeline.parameters.default_docker_image>>
    steps:
      - utils/checkout-with-mise
      - run:
          name: Check Mainnet RPC Endpoints
          command: |
            if ops/verify-geth-endpoint.sh "<< pipeline.parameters.l1_mainnet_rpc_url >>"; then
              if ops/verify-geth-endpoint.sh "<< pipeline.parameters.l2_mainnet_rpc_url >>"; then
                echo "Both RPC endpoints are up to date and not syncing."
                echo "L1_RPC_MAINNET=<< pipeline.parameters.l1_mainnet_rpc_url >>" >> $BASH_ENV
                echo "L2_RPC_MAINNET=<< pipeline.parameters.l2_mainnet_rpc_url >>" >> $BASH_ENV
              else
                echo "L2 RPC endpoint failed the checks."
                exit 1
              fi
            else
              echo "L1 RPC endpoint failed the checks."
              exit 1
            fi
      - run: |
          cp $BASH_ENV bash.env
      - persist_to_workspace:
          root: .
          paths:
            - bash.env

  check_task_statuses:
    docker:
      - image: <<pipeline.parameters.default_docker_image>>
    steps:
      - utils/checkout-with-mise
      - attach_workspace:
          at: .
      - run:
          name: Check task statuses
          command: bash ./script/utils/check-task-statuses.sh

  check_nonce_overrides:
    docker:
      - image: <<pipeline.parameters.default_docker_image>>
    steps:
      - utils/checkout-with-mise
      - attach_workspace:
          at: .
      - run:
          name: Check nonce overrides
          command: bash ./script/utils/check-nonce-overrides.sh

  check_superchain_registry:
    docker:
      - image: <<pipeline.parameters.default_docker_image>>
    steps:
      - utils/checkout-with-mise
      - attach_workspace:
          at: .
      - run:
          name: Check superchain registry
          command: |
            just install
            (cd src/improvements && just check-superchain-registry-latest)
      - notify-failures-on-develop:
          mentions: "@security-team"

  # TODO: remove/replace when there are real consumers of the RPC URLs
  example_mainnet_job:
    circleci_ip_ranges: true
    docker:
      - image: <<pipeline.parameters.default_docker_image>>
    steps:
      - attach_workspace:
          at: .
      - run: |
          cat bash.env >> $BASH_ENV
      - run:
          name: Use RPC URLs
          command: |
            if [ -z "$L1_RPC_MAINNET" ] || [ -z "$L2_RPC_MAINNET" ]; then
                echo "Required RPC URLs are not available."
            fi
              L1_RPC_URL=$L1_RPC_MAINNET
              L2_RPC_URL=$L2_RPC_MAINNET
              echo "L1 RPC URL: $L1_RPC_URL"
              echo "L2 RPC URL: $L2_RPC_URL"
              # Use L1_RPC_URL and L2_RPC_URL here.

  just_simulate_sc_rehearsal_1:
    circleci_ip_ranges: true
    docker:
      - image: <<pipeline.parameters.default_docker_image>>
    steps:
      - utils/checkout-with-mise
      - run:
          name: just simulate r1-hello-council
          environment:
            FOUNDRY_PROFILE: ci
          command: |
            just install
            cd security-council-rehearsals
            just setup r1-hello-council tmp-ci
            cd *r1-hello-council-tmp-ci
            export SIMULATE_WITHOUT_LEDGER=1
            just simulate
            just prepare-json
            just simulate # simulate again to make sure the json is still valid

  just_simulate_sc_rehearsal_2:
    circleci_ip_ranges: true
    docker:
      - image: <<pipeline.parameters.default_docker_image>>
    environment:
      FOUNDRY_PROFILE: ci
    steps:
      - utils/checkout-with-mise
      - run:
          name: just simulate r2-remove-signer
          command: |
            just install
            cd security-council-rehearsals
            just setup r2-remove-signer tmp-ci
            cd *r2-remove-signer-tmp-ci
            export SIMULATE_WITHOUT_LEDGER=1
            just simulate
            just get-owners
            just prepare
            just simulate # simulate again to make sure the json is still valid

  just_simulate_sc_rehearsal_4:
    circleci_ip_ranges: true
    docker:
      - image: <<pipeline.parameters.default_docker_image>>
    environment:
      FOUNDRY_PROFILE: ci
    steps:
      - utils/checkout-with-mise
      - run:
          name: just simulate r4-jointly-upgrade
          command: |
            just install
            cd security-council-rehearsals
            just setup r4-jointly-upgrade tmp-ci
            cd *r4-jointly-upgrade-tmp-ci
            export SIMULATE_WITHOUT_LEDGER=1
            just simulate-council
            just prepare-json
            just simulate-council # simulate again to make sure the json is still valid

  just_simulate_nested:
    description: "Runs simulations of a nested task"
    docker:
      - image: <<pipeline.parameters.default_docker_image>>
    parameters:
      task:
        type: string
    steps:
      - utils/checkout-with-mise
      - run:
          name: "simulate nested << parameters.task >>"
          environment:
            FOUNDRY_PROFILE: ci
          command: |
            just install
            cd tasks/<< parameters.task >>
            SIMULATE_WITHOUT_LEDGER=true just \
              --dotenv-path $(pwd)/.env \
              --justfile ../../../nested.just \
              simulate foundation
            SIMULATE_WITHOUT_LEDGER=true just \
              --dotenv-path $(pwd)/.env \
              --justfile ../../../nested.just \
              simulate council

  # TODO: Remove this job once we have stacked simulations for non-terminal tasks implemented.
  just_simulate_nested_improvements:
    circleci_ip_ranges: true
    description: "Runs simulations of a nested task (new superchain-ops improvements)"
    docker:
      - image: <<pipeline.parameters.default_docker_image>>
    parameters:
      task:
        type: string
      signer:
        type: string
    steps:
      - utils/checkout-with-mise
      - run:
          name: "simulate nested << parameters.task >>"
          environment:
            FOUNDRY_PROFILE: ci
          command: |
            just install
            cd src/improvements/tasks/<< parameters.task >>
            SIMULATE_WITHOUT_LEDGER=true just \
              --dotenv-path $(pwd)/.env \
              --justfile ../../../nested.just \
              simulate << parameters.signer >>

  # TODO: Remove this job once we have stacked simulations for non-terminal tasks implemented.
  just_simulate_single_improvements:
    circleci_ip_ranges: true
    description: "Runs simulations of a single task (new superchain-ops improvements)"
    docker:
      - image: <<pipeline.parameters.default_docker_image>>
    parameters:
      task:
        type: string
    steps:
      - utils/checkout-with-mise
      - run:
          name: "simulate single << parameters.task >>"
          environment:
            FOUNDRY_PROFILE: ci
          command: |
            just install
            cd src/improvements/tasks/<< parameters.task >>
            SIMULATE_WITHOUT_LEDGER=true just \
              --dotenv-path $(pwd)/.env \
              --justfile ../../../single.just \
              simulate

  just_simulate_op_sep_prestate_update:
    docker:
      - image: <<pipeline.parameters.default_docker_image>>
    steps:
      - simulate_nested:
          task: "/sep/032-op-pectra-defence"

  simulate_sequence:
    description: "Runs a sequence of simulations"
    parameters:
      network:
        type: string
      tasks:
        type: string
      block_number:
        type: string
    docker:
      - image: <<pipeline.parameters.default_docker_image>>
    steps:
      - utils/checkout-with-mise
      - run:
          name: "Run simulation sequence for network: <<parameters.network>> | tasks: <<parameters.tasks>>"
          command: git submodule update; just clean; just install && echo "yes" | bash ./script/utils/sim-sequence.sh <<parameters.network>> "<<parameters.tasks>>" "<<parameters.block_number>>"

  forge_build:
    docker:
      - image: <<pipeline.parameters.default_docker_image>>
    steps:
      - utils/checkout-with-mise
      - run:
          name: forge build
          command: |
            just install
            forge --version
            forge build --deny-warnings

  forge_fmt:
    docker:
      - image: <<pipeline.parameters.default_docker_image>>
    steps:
      - utils/checkout-with-mise
      - run:
          name: forge fmt
          command: |
            just install
            forge --version
            forge fmt --check

  forge_test:
    circleci_ip_ranges: true
    docker:
      - image: <<pipeline.parameters.default_docker_image>>
    environment:
      FOUNDRY_PROFILE: ci
    steps:
      - utils/checkout-with-mise
      - run:
          name: forge test
          command: |
            forge --version
            forge test -vvv

  template_regression_tests:
    circleci_ip_ranges: true
    docker:
      - image: <<pipeline.parameters.default_docker_image>>
    environment:
      FOUNDRY_PROFILE: ci
    steps:
      - utils/checkout-with-mise
      - run:
          name: Make sure all templates can be simulated.
          command: |
            (cd src/improvements && just simulate-all-templates)

  just_new_recipe_tests:
    circleci_ip_ranges: true
    docker:
      - image: <<pipeline.parameters.default_docker_image>>
    steps:
      - utils/checkout-with-mise
      - run:
          name: just new recipe tests
          command: |
            (cd src/improvements && bash script/test-just-new.sh)

  print_versions:
    docker:
      - image: <<pipeline.parameters.default_docker_image>>
    steps:
      - utils/checkout-with-mise
      - run:
          name: print versions
          command: |
            just --version
            yq --version
            forge --version

  shellcheck:
    docker:
      - image: <<pipeline.parameters.default_docker_image>>
    steps:
      - utils/checkout-with-mise
      - run:
          name: shellcheck
          command:
            | # Justfiles are not shell scripts and should not be checked with shellcheck
            (cd src/improvements/script && shellcheck -x *.sh)
  # Check that all task directories have valid names and there are no duplicate prefixes.
  check_task_names:
    docker:
      - image: <<pipeline.parameters.default_docker_image>>
    steps:
      - utils/checkout-with-mise
      - run:
          name: check task names
          command: (cd src/improvements/script && ./check-task-names.sh)
  close-issue:
    machine:
      image: ubuntu-2204:2024.08.1
    parameters:
      label_name:
        type: string
      message:
        type: string
    steps:
      - github-cli/install
      - utils/github-event-handler-setup:
          github_event_base64: << pipeline.parameters.github-event-base64 >>
          env_prefix: "github_"
      - run:
          name: Close issue if label is added
          command: |
            echo "Closing issue $github_pull_request_number if label $github_label_name is added on repository ${CIRCLE_PROJECT_USERNAME}/${CIRCLE_PROJECT_REPONAME}"
            if [ ! -z "$github_pull_request_number" ] && [ "$github_label_name" = "$LABEL_NAME" ]; then
                export GH_TOKEN=$GITHUB_TOKEN_GOVERNANCE
                gh issue close --repo "${CIRCLE_PROJECT_USERNAME}/${CIRCLE_PROJECT_REPONAME}" "$github_pull_request_number" --comment "$MESSAGE"
            fi
          environment:
            MESSAGE: << parameters.message >>
            LABEL_NAME: << parameters.label_name >>

workflows:
  main:
    when:
      or:
        # Trigger on new commits
        - equal: [webhook, << pipeline.trigger_source >>]
        - equal: ["build_four_hours", <<pipeline.schedule.name>>]
    jobs:
      - print_versions:
          context:
            - circleci-repo-readonly-authenticated-github-token
      # Forge checks.
      - forge_build:
          context:
            - circleci-repo-readonly-authenticated-github-token
      - forge_fmt:
          context:
            - circleci-repo-readonly-authenticated-github-token
      - forge_test:
          context:
            - circleci-repo-readonly-authenticated-github-token
      - template_regression_tests
      - just_new_recipe_tests
      - shellcheck:
          context:
            - circleci-repo-readonly-authenticated-github-token
      - check_task_names
      # RPC endpoint checks.
      - check_sepolia_rpc_endpoints:
          context:
            - circleci-repo-readonly-authenticated-github-token
      - check_mainnet_rpc_endpoints:
          context:
            - circleci-repo-readonly-authenticated-github-token
      - example_mainnet_job:
          context:
            - circleci-repo-readonly-authenticated-github-token
          requires:
            - check_mainnet_rpc_endpoints
      # Verify that all tasks have a valid status in their README.
      - check_task_statuses:
          context:
            - circleci-repo-readonly-authenticated-github-token
      # Verify that all tasks have correctly uppercased nonce overrides.
      - check_nonce_overrides:
          context:
            - circleci-repo-readonly-authenticated-github-token
      # check that superchain-registry is up to date
      - check_superchain_registry:
          context:
            - circleci-repo-readonly-authenticated-github-token
      # Task simulations.
      # Please add an invocation to `just simulate` if a ceremony is
      # active (e.g. it is the next ceremony to perform or you
      # expect the ceremony to work continuously), and remove it once
      # the ceremony is for historical archive only (e.g. the
      # ceremony is done).
      #
      # We skip rehearsal 1 because we already have completed this rehearsal (https://github.com/ethereum-optimism/superchain-ops/pull/459),
      # and now it fails with stack too deep after https://github.com/ethereum-optimism/superchain-ops/pull/528.
      # We wll need to rewrite the rehearsals with the new superchain-ops structure anyway, so this is ok.
      # - just_simulate_sc_rehearsal_1

<<<<<<< HEAD
      # U14 Mainnet OPCM v3.0.0: op, soneium, ink - foundation
      - just_simulate_nested_improvements:
          name: "simulate nested eth/003-opcm-upgrade-v300-op-ink-soneium foundation"
          task: "/eth/003-opcm-upgrade-v300-op-ink-soneium"
          signer: "foundation"
          context:
            - circleci-repo-readonly-authenticated-github-token

      # U14 Mainnet OPCM v3.0.0: op, soneium, ink - council
      - just_simulate_nested_improvements:
          name: "simulate nested eth/003-opcm-upgrade-v300-op-ink-soneium council"
          task: "/eth/003-opcm-upgrade-v300-op-ink-soneium"
          signer: "council"
=======
      # U14 Mainnet Base Upgrade - Child-Safe-1
      - just_simulate_nested_improvements:
          name: "simulate nested eth/004-opcm-upgrade-v300-base child-safe-1"
          task: "/eth/004-opcm-upgrade-v300-base"
          signer: "child-safe-1"
          context:
            - circleci-repo-readonly-authenticated-github-token

      # U14 Mainnet Base Upgrade - Child-Safe-2
      - just_simulate_nested_improvements:
          name: "simulate nested eth/004-opcm-upgrade-v300-base child-safe-2"
          task: "/eth/004-opcm-upgrade-v300-base"
          signer: "child-safe-2"
          context:
            - circleci-repo-readonly-authenticated-github-token
    
      # U14 Mainnet Unichain Upgrade - Child-Safe-2
      - just_simulate_nested_improvements:
          name: "simulate nested eth/005-opcm-upgrade-v300-uni child-safe-2"
          task: "/eth/005-opcm-upgrade-v300-uni"
          signer: "child-safe-2"
          context:
            - circleci-repo-readonly-authenticated-github-token

      # U14 Mainnet Unichain Upgrade - Child-Safe-3
      - just_simulate_nested_improvements:
          name: "simulate nested eth/005-opcm-upgrade-v300-uni child-safe-3"
          task: "/eth/005-opcm-upgrade-v300-uni"
          signer: "child-safe-3"
>>>>>>> 820af491
          context:
            - circleci-repo-readonly-authenticated-github-token

      - just_simulate_nested:
          task: "/eth/zora-002-fp-upgrade"
          context:
            - circleci-repo-readonly-authenticated-github-token

      - just_simulate_sc_rehearsal_2:
          context:
            - circleci-repo-readonly-authenticated-github-token
      - just_simulate_sc_rehearsal_4:
          context:
            - circleci-repo-readonly-authenticated-github-token

      - simulate_sequence:
          name: simulate_sequence_eth
          network: "eth"
          tasks: "zora-002"
          block_number: "" # If not specified, the latest block number is used.
          context:
            - circleci-repo-readonly-authenticated-github-token

      - simulate_sequence:
          name: simulate_sequence_sep
          network: "sep"
          tasks: ""
          block_number: "" # If not specified, the latest block number is used.
          context:
            - circleci-repo-readonly-authenticated-github-token
  close-issue-workflow:
    when:
      and:
        - equal: [<< pipeline.trigger_source >>, "api"]
        - equal: [<< pipeline.parameters.github-event-type >>, "pull_request"]
        - equal: [<< pipeline.parameters.github-event-action >>, "labeled"]
    jobs:
      - close-issue:
         label_name: "auto-close-trivial-contribution"
         message: "Thank you for your interest in contributing!
                At this time, we are not accepting contributions that primarily fix spelling, stylistic, or grammatical errors in documentation, code, or elsewhere.
                Please check our [contribution guidelines](https://github.com/ethereum-optimism/optimism/blob/develop/CONTRIBUTING.md#contributions-related-to-spelling-and-grammar) for more information.
                This issue will be closed now."
         context:
          - circleci-repo-superchain-ops<|MERGE_RESOLUTION|>--- conflicted
+++ resolved
@@ -515,7 +515,6 @@
       # We wll need to rewrite the rehearsals with the new superchain-ops structure anyway, so this is ok.
       # - just_simulate_sc_rehearsal_1
 
-<<<<<<< HEAD
       # U14 Mainnet OPCM v3.0.0: op, soneium, ink - foundation
       - just_simulate_nested_improvements:
           name: "simulate nested eth/003-opcm-upgrade-v300-op-ink-soneium foundation"
@@ -529,7 +528,7 @@
           name: "simulate nested eth/003-opcm-upgrade-v300-op-ink-soneium council"
           task: "/eth/003-opcm-upgrade-v300-op-ink-soneium"
           signer: "council"
-=======
+
       # U14 Mainnet Base Upgrade - Child-Safe-1
       - just_simulate_nested_improvements:
           name: "simulate nested eth/004-opcm-upgrade-v300-base child-safe-1"
@@ -559,7 +558,6 @@
           name: "simulate nested eth/005-opcm-upgrade-v300-uni child-safe-3"
           task: "/eth/005-opcm-upgrade-v300-uni"
           signer: "child-safe-3"
->>>>>>> 820af491
           context:
             - circleci-repo-readonly-authenticated-github-token
 
