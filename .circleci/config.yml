version: 2.1

orbs:
  utils: ethereum-optimism/circleci-utils@1.0.8
  slack: circleci/slack@4.10.1

parameters:
  default_docker_image:
    type: string
    default: cimg/base:2024.01
  l1_mainnet_rpc_url:
    type: string
    default: "https://ci-mainnet-l1-archive.optimism.io"
  l1_sepolia_rpc_url:
    type: string
    default: "https://ci-sepolia-l1.optimism.io"
  l2_mainnet_rpc_url:
    type: string
    default: "https://mainnet.optimism.io"
  l2_sepolia_rpc_url:
    type: string
    default: "https://sepolia.optimism.io"
  time_diff_threshold:
    type: integer
    default: 5

commands:
  simulate:
    description: "Runs simulations of a task"
    parameters:
      task:
        type: string
    steps:
      - utils/checkout-with-mise
      - run:
          name: "simulate << parameters.task >>"
          environment:
            FOUNDRY_PROFILE: ci
          command: |
            just install
            cd tasks/<< parameters.task >>
            SIMULATE_WITHOUT_LEDGER=true just \
              --dotenv-path $(pwd)/.env \
              --justfile ../../../single.just \
              simulate

  notify-failures-on-develop:
    description: "Notify Slack"
    parameters:
      channel:
        type: string
        default: C03N11M0BBN
      mentions:
        type: string
        default: ""
    steps:
      - slack/notify:
          channel: << parameters.channel >>
          event: fail
          template: basic_fail_1
          branch_pattern: main
          mentions: "<< parameters.mentions >>"

jobs:
  check_sepolia_rpc_endpoints:
    circleci_ip_ranges: true
    docker:
      - image: <<pipeline.parameters.default_docker_image>>
    steps:
      - utils/checkout-with-mise
      - run:
          name: Check Sepolia RPC Endpoints
          command: |
            if ./ops/verify-geth-endpoint.sh "<< pipeline.parameters.l1_sepolia_rpc_url >>"; then
              if ops/verify-geth-endpoint.sh "<< pipeline.parameters.l2_sepolia_rpc_url >>"; then
                echo "Both RPC endpoints are up to date and not syncing."
                echo "L1_RPC_SEPOLIA=<< pipeline.parameters.l1_sepolia_rpc_url >>" >> $BASH_ENV
                echo "L2_RPC_SEPOLIA=<< pipeline.parameters.l2_sepolia_rpc_url >>" >> $BASH_ENV
              else
                echo "L2 RPC endpoint failed the checks."
                exit 1
              fi
            else
              echo "L1 RPC endpoint failed the checks."
              exit 1
            fi
      - run: |
          cp $BASH_ENV bash.env
      - persist_to_workspace:
          root: .
          paths:
            - bash.env

  check_mainnet_rpc_endpoints:
    circleci_ip_ranges: true
    docker:
      - image: <<pipeline.parameters.default_docker_image>>
    steps:
      - utils/checkout-with-mise
      - run:
          name: Check Mainnet RPC Endpoints
          command: |
            if ops/verify-geth-endpoint.sh "<< pipeline.parameters.l1_mainnet_rpc_url >>"; then
              if ops/verify-geth-endpoint.sh "<< pipeline.parameters.l2_mainnet_rpc_url >>"; then
                echo "Both RPC endpoints are up to date and not syncing."
                echo "L1_RPC_MAINNET=<< pipeline.parameters.l1_mainnet_rpc_url >>" >> $BASH_ENV
                echo "L2_RPC_MAINNET=<< pipeline.parameters.l2_mainnet_rpc_url >>" >> $BASH_ENV
              else
                echo "L2 RPC endpoint failed the checks."
                exit 1
              fi
            else
              echo "L1 RPC endpoint failed the checks."
              exit 1
            fi
      - run: |
          cp $BASH_ENV bash.env
      - persist_to_workspace:
          root: .
          paths:
            - bash.env

  check_task_statuses:
    docker:
      - image: <<pipeline.parameters.default_docker_image>>
    steps:
      - utils/checkout-with-mise
      - attach_workspace:
          at: .
      - run:
          name: Check task statuses
          command: bash ./script/utils/check-task-statuses.sh

  check_nonce_overrides:
    docker:
      - image: <<pipeline.parameters.default_docker_image>>
    steps:
      - utils/checkout-with-mise
      - attach_workspace:
          at: .
      - run:
          name: Check nonce overrides
          command: bash ./script/utils/check-nonce-overrides.sh

  check_superchain_registry:
    docker:
      - image: <<pipeline.parameters.default_docker_image>>
    steps:
      - utils/checkout-with-mise
      - attach_workspace:
          at: .
      - run:
          name: Check superchain registry
          command: |
            just install
            (cd src/improvements && just check-superchain-registry-latest)
      - notify-failures-on-develop:
          mentions: "@security-team"

  # TODO: remove/replace when there are real consumers of the RPC URLs
  example_mainnet_job:
    circleci_ip_ranges: true
    docker:
      - image: <<pipeline.parameters.default_docker_image>>
    steps:
      - attach_workspace:
          at: .
      - run: |
          cat bash.env >> $BASH_ENV
      - run:
          name: Use RPC URLs
          command: |
            if [ -z "$L1_RPC_MAINNET" ] || [ -z "$L2_RPC_MAINNET" ]; then
                echo "Required RPC URLs are not available."
            fi
              L1_RPC_URL=$L1_RPC_MAINNET
              L2_RPC_URL=$L2_RPC_MAINNET
              echo "L1 RPC URL: $L1_RPC_URL"
              echo "L2 RPC URL: $L2_RPC_URL"
              # Use L1_RPC_URL and L2_RPC_URL here.

  just_simulate_sc_rehearsal_1:
    circleci_ip_ranges: true
    docker:
      - image: <<pipeline.parameters.default_docker_image>>
    steps:
      - utils/checkout-with-mise
      - run:
          name: just simulate r1-hello-council
          environment:
            FOUNDRY_PROFILE: ci
          command: |
            just install
            cd security-council-rehearsals
            just setup r1-hello-council tmp-ci
            cd *r1-hello-council-tmp-ci
            export SIMULATE_WITHOUT_LEDGER=1
            just simulate
            just prepare-json
            just simulate # simulate again to make sure the json is still valid

  just_simulate_sc_rehearsal_2:
    circleci_ip_ranges: true
    docker:
      - image: <<pipeline.parameters.default_docker_image>>
    environment:
      FOUNDRY_PROFILE: ci
    steps:
      - utils/checkout-with-mise
      - run:
          name: just simulate r2-remove-signer
          command: |
            just install
            cd security-council-rehearsals
            just setup r2-remove-signer tmp-ci
            cd *r2-remove-signer-tmp-ci
            export SIMULATE_WITHOUT_LEDGER=1
            just simulate
            just get-owners
            just prepare
            just simulate # simulate again to make sure the json is still valid

  just_simulate_sc_rehearsal_4:
    circleci_ip_ranges: true
    docker:
      - image: <<pipeline.parameters.default_docker_image>>
    environment:
      FOUNDRY_PROFILE: ci
    steps:
      - utils/checkout-with-mise
      - run:
          name: just simulate r4-jointly-upgrade
          command: |
            just install
            cd security-council-rehearsals
            just setup r4-jointly-upgrade tmp-ci
            cd *r4-jointly-upgrade-tmp-ci
            export SIMULATE_WITHOUT_LEDGER=1
            just simulate-council
            just prepare-json
            just simulate-council # simulate again to make sure the json is still valid

  just_simulate_nested:
    description: "Runs simulations of a nested task"
    docker:
      - image: <<pipeline.parameters.default_docker_image>>
    parameters:
      task:
        type: string
    steps:
      - utils/checkout-with-mise
      - run:
          name: "simulate nested << parameters.task >>"
          environment:
            FOUNDRY_PROFILE: ci
          command: |
            just install
            cd tasks/<< parameters.task >>
            SIMULATE_WITHOUT_LEDGER=true just \
              --dotenv-path $(pwd)/.env \
              --justfile ../../../nested.just \
              simulate foundation
            SIMULATE_WITHOUT_LEDGER=true just \
              --dotenv-path $(pwd)/.env \
              --justfile ../../../nested.just \
              simulate council

  just_simulate_op_sep_prestate_update:
    docker:
      - image: <<pipeline.parameters.default_docker_image>>
    steps:
      - simulate_nested:
          task: "/sep/032-op-pectra-defence"

  simulate_sequence:
    description: "Runs a sequence of simulations"
    parameters:
      network:
        type: string
      tasks:
        type: string
      block_number:
        type: string
    docker:
      - image: <<pipeline.parameters.default_docker_image>>
    steps:
      - utils/checkout-with-mise
      - run:
          name: "Run simulation sequence for network: <<parameters.network>> | tasks: <<parameters.tasks>>"
          command: git submodule update; just clean; just install && echo "yes" | bash ./script/utils/sim-sequence.sh <<parameters.network>> "<<parameters.tasks>>" "<<parameters.block_number>>"

  forge_build:
    docker:
      - image: <<pipeline.parameters.default_docker_image>>
    steps:
      - utils/checkout-with-mise
      - run:
          name: forge build
          command: |
            just install
            forge --version
            forge build --deny-warnings

  forge_fmt:
    docker:
      - image: <<pipeline.parameters.default_docker_image>>
    steps:
      - utils/checkout-with-mise
      - run:
          name: forge fmt
          command: |
            just install
            forge --version
            forge fmt --check

  forge_test:
    circleci_ip_ranges: true
    docker:
      - image: <<pipeline.parameters.default_docker_image>>
    environment:
      FOUNDRY_PROFILE: ci
    steps:
      - utils/checkout-with-mise
      - run:
          name: forge test
          command: |
            forge --version
            forge test -vvv

  monorepo_integration_test:
    circleci_ip_ranges: true
    docker:
      - image: <<pipeline.parameters.default_docker_image>>
    environment:
      FOUNDRY_PROFILE: ci
    steps:
      - utils/checkout-with-mise
      - run:
          name: monorepo integration tests
          command: |
            (cd src/improvements && just monorepo-integration-test)
      - notify-failures-on-develop:
          mentions: "@security-team"
      - run:
          name: Print failed test traces
          command: (cd src/improvements && just monorepo-integration-test rerun)
          when: on_fail

  template_regression_tests:
    circleci_ip_ranges: true
    docker:
      - image: <<pipeline.parameters.default_docker_image>>
    environment:
      FOUNDRY_PROFILE: ci
    steps:
      - utils/checkout-with-mise
      - run:
          name: Make sure all templates can be simulated.
          command: |
            (cd src/improvements && just simulate-all-templates)

  print_versions:
    docker:
      - image: <<pipeline.parameters.default_docker_image>>
    steps:
      - utils/checkout-with-mise
      - run:
          name: print versions
          command: |
            just --version
            yq --version
            forge --version

  shellcheck:
    docker:
      - image: <<pipeline.parameters.default_docker_image>>
    steps:
      - utils/checkout-with-mise
      - run:
          name: shellcheck
          command:
            | # Justfiles are not shell scripts and should not be checked with shellcheck
            (cd src/improvements/script && shellcheck -x *.sh)

workflows:
  main:
    when:
      or:
        # Trigger on new commits
        - equal: [webhook, << pipeline.trigger_source >>]
        - equal: ["build_four_hours", <<pipeline.schedule.name>>]
    jobs:
      - print_versions:
          context:
            - circleci-repo-readonly-authenticated-github-token
      # Forge checks.
      - forge_build:
          context:
            - circleci-repo-readonly-authenticated-github-token
      - forge_fmt:
          context:
            - circleci-repo-readonly-authenticated-github-token
      - forge_test:
          context:
            - circleci-repo-readonly-authenticated-github-token
      # This is a long running job, so we only run it on the main branch.
      - monorepo_integration_test:
          context:
            - circleci-repo-readonly-authenticated-github-token
          filters:
            branches:
              only: main
      - template_regression_tests
      - shellcheck:
          context:
            - circleci-repo-readonly-authenticated-github-token
      # RPC endpoint checks.
      - check_sepolia_rpc_endpoints:
          context:
            - circleci-repo-readonly-authenticated-github-token
      - check_mainnet_rpc_endpoints:
          context:
            - circleci-repo-readonly-authenticated-github-token
      - example_mainnet_job:
          context:
            - circleci-repo-readonly-authenticated-github-token
          requires:
            - check_mainnet_rpc_endpoints
      # Verify that all tasks have a valid status in their README.
      - check_task_statuses:
          context:
            - circleci-repo-readonly-authenticated-github-token
      # Verify that all tasks have correctly uppercased nonce overrides.
      - check_nonce_overrides:
          context:
            - circleci-repo-readonly-authenticated-github-token
      # check that superchain-registry is up to date
      - check_superchain_registry:
          context:
            - circleci-repo-readonly-authenticated-github-token
      # Task simulations.
      # Please add an invocation to `just simulate` if a ceremony is
      # active (e.g. it is the next ceremony to perform or you
      # expect the ceremony to work continuously), and remove it once
      # the ceremony is for historical archive only (e.g. the
      # ceremony is done).
      #
      # We skip rehearsal 1 because we already have completed this rehearsal (https://github.com/ethereum-optimism/superchain-ops/pull/459),
      # and now it fails with stack too deep after https://github.com/ethereum-optimism/superchain-ops/pull/528.
      # We wll need to rewrite the rehearsals with the new superchain-ops structure anyway, so this is ok.
      # - just_simulate_sc_rehearsal_1
      
      - just_simulate_nested:
          task: "/eth/ink-003-fp-holocene-pectra-upgrade"
          context:
            - circleci-repo-readonly-authenticated-github-token

      - just_simulate_sc_rehearsal_2:
          context:
            - circleci-repo-readonly-authenticated-github-token
      - just_simulate_sc_rehearsal_4:
          context:
            - circleci-repo-readonly-authenticated-github-token
      - just_simulate_nested:
          task: "eth/031-op-mainnet-pectra-defense"
          context:
            - circleci-repo-readonly-authenticated-github-token

      - simulate_sequence:
          name: simulate_sequence_eth
          network: "eth"
<<<<<<< HEAD
          tasks: "ink-003"
=======
          tasks: "031"
>>>>>>> 11b7c687
          block_number: "" # If not specified, the latest block number is used.
          context:
            - circleci-repo-readonly-authenticated-github-token

      - simulate_sequence:
          name: simulate_sequence_sep
          network: "sep"
          tasks: ""
          block_number: "" # If not specified, the latest block number is used.
          context:
            - circleci-repo-readonly-authenticated-github-token<|MERGE_RESOLUTION|>--- conflicted
+++ resolved
@@ -469,11 +469,7 @@
       - simulate_sequence:
           name: simulate_sequence_eth
           network: "eth"
-<<<<<<< HEAD
           tasks: "ink-003"
-=======
-          tasks: "031"
->>>>>>> 11b7c687
           block_number: "" # If not specified, the latest block number is used.
           context:
             - circleci-repo-readonly-authenticated-github-token
