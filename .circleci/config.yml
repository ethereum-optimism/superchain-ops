version: 2.1

parameters:
  ci_builder_image:
    type: string
    default: us-docker.pkg.dev/oplabs-tools-artifacts/images/ci-builder:v0.47.3
  l1_mainnet_rpc_url:
    type: string
    default: "https://ci-mainnet-l1.optimism.io"
  l1_sepolia_rpc_url:
    type: string
    default: "https://ci-sepolia-l1.optimism.io"
  l2_mainnet_rpc_url:
    type: string
    default: "https://mainnet.optimism.io"
  l2_sepolia_rpc_url:
    type: string
    default: "https://sepolia.optimism.io"
  time_diff_threshold:
    type: integer
    default: 5

jobs:
  check_sepolia_rpc_endpoints:
    circleci_ip_ranges: true
    docker:
      - image: <<pipeline.parameters.ci_builder_image>>
    steps:
      - checkout
      - run:
          name: Check Sepolia RPC Endpoints
          command: |
            if ./ops/verify-geth-endpoint.sh "<< pipeline.parameters.l1_sepolia_rpc_url >>"; then
              if ops/verify-geth-endpoint.sh "<< pipeline.parameters.l2_sepolia_rpc_url >>"; then
                echo "Both RPC endpoints are up to date and not syncing."
                echo "L1_RPC_SEPOLIA=<< pipeline.parameters.l1_sepolia_rpc_url >>" >> $BASH_ENV
                echo "L2_RPC_SEPOLIA=<< pipeline.parameters.l2_sepolia_rpc_url >>" >> $BASH_ENV
              else
                echo "L2 RPC endpoint failed the checks."
                exit 1
              fi
            else
              echo "L1 RPC endpoint failed the checks."
              exit 1
            fi
      - run: |
          cp $BASH_ENV bash.env
      - persist_to_workspace:
          root: .
          paths:
            - bash.env

  check_mainnet_rpc_endpoints:
    circleci_ip_ranges: true
    docker:
      - image: <<pipeline.parameters.ci_builder_image>>
    steps:
      - checkout
      - run:
          name: Check Mainnet RPC Endpoints
          command: |
            if ops/verify-geth-endpoint.sh "<< pipeline.parameters.l1_mainnet_rpc_url >>"; then
              if ops/verify-geth-endpoint.sh "<< pipeline.parameters.l2_mainnet_rpc_url >>"; then
                echo "Both RPC endpoints are up to date and not syncing."
                echo "L1_RPC_MAINNET=<< pipeline.parameters.l1_mainnet_rpc_url >>" >> $BASH_ENV
                echo "L2_RPC_MAINNET=<< pipeline.parameters.l2_mainnet_rpc_url >>" >> $BASH_ENV
              else
                echo "L2 RPC endpoint failed the checks."
                exit 1
              fi
            else
              echo "L1 RPC endpoint failed the checks."
              exit 1
            fi
      - run: |
          cp $BASH_ENV bash.env
      - persist_to_workspace:
          root: .
          paths:
            - bash.env

  check_task_statuses:
    docker:
      - image: <<pipeline.parameters.ci_builder_image>>
    steps:
      - checkout
      - attach_workspace:
          at: .
      - run:
          name: Check task statuses
          command: bash ./script/utils/check-task-statuses.sh

  # TODO: remove/replace when there are real consumers of the RPC URLs
  example_mainnet_job:
    circleci_ip_ranges: true
    docker:
      - image: <<pipeline.parameters.ci_builder_image>>
    steps:
      - attach_workspace:
          at: .
      - run: |
          cat bash.env >> $BASH_ENV
      - run:
          name: Use RPC URLs
          command: |
            if [ -z "$L1_RPC_MAINNET" ] || [ -z "$L2_RPC_MAINNET" ]; then
                echo "Required RPC URLs are not available."
            fi
              L1_RPC_URL=$L1_RPC_MAINNET
              L2_RPC_URL=$L2_RPC_MAINNET
              echo "L1 RPC URL: $L1_RPC_URL"
              echo "L2 RPC URL: $L2_RPC_URL"
              # Use L1_RPC_URL and L2_RPC_URL here.

  just_simulate_sc_rehearsal_1:
    docker:
      - image: <<pipeline.parameters.ci_builder_image>>
    steps:
      - checkout
      - run:
          name: just simulate r1-hello-council
          command: |
            just install
            cd security-council-rehearsals
            just setup r1-hello-council tmp-ci
            cd *r1-hello-council-tmp-ci
            export SIMULATE_WITHOUT_LEDGER=1
            just simulate
            just prepare-json
            just simulate # simulate again to make sure the json is still valid

  just_simulate_sc_rehearsal_2:
    docker:
      - image: <<pipeline.parameters.ci_builder_image>>
    steps:
      - checkout
      - run:
          name: just simulate r2-remove-signer
          command: |
            just install
            cd security-council-rehearsals
            just setup r2-remove-signer tmp-ci
            cd *r2-remove-signer-tmp-ci
            export SIMULATE_WITHOUT_LEDGER=1
            just simulate
            just get-owners
            just prepare
            just simulate # simulate again to make sure the json is still valid

  just_simulate_sc_rehearsal_4:
    docker:
      - image: <<pipeline.parameters.ci_builder_image>>
    steps:
      - checkout
      - run:
          name: just simulate r4-jointly-upgrade
          command: |
            just install
            cd security-council-rehearsals
            just setup r4-jointly-upgrade tmp-ci
            cd *r4-jointly-upgrade-tmp-ci
            export SIMULATE_WITHOUT_LEDGER=1
            just simulate-council
            just prepare-json
            just simulate-council # simulate again to make sure the json is still valid

<<<<<<< HEAD
  just_simulate_eth-mmz-002-key-handover:
=======
  forge_build:
>>>>>>> afc479f7
    docker:
      - image: <<pipeline.parameters.ci_builder_image>>
    steps:
      - checkout
      - run:
<<<<<<< HEAD
          name: just simulate eth/mmz-002-key-handover
          command: |
            go install github.com/mikefarah/yq/v4@latest
            just install
            cd tasks/eth/mmz-002-key-handover
            export SIMULATE_WITHOUT_LEDGER=1
            just \
            --dotenv-path $(pwd)/.env \
            --justfile ../../../single.just \
            simulate
=======
          name: forge build
          command: |
            just install
            forge --version
            forge build --deny-warnings
>>>>>>> afc479f7

  forge_fmt:
    docker:
      - image: <<pipeline.parameters.ci_builder_image>>
    steps:
      - checkout
      - run:
          name: forge fmt
          command: |
            just install
            forge --version
            forge fmt --check

  print_versions:
    docker:
      - image: <<pipeline.parameters.ci_builder_image>>
    steps:
      - checkout
      - run:
          name: print versions
          command: |
            just --version
            yq --version
            forge --version

workflows:
  main:
    jobs:
      - print_versions
      # Forge checks.
      - forge_build
      - forge_fmt
      # RPC endpoint checks.
      - check_sepolia_rpc_endpoints
      - check_mainnet_rpc_endpoints
      - example_mainnet_job:
          requires:
            - check_mainnet_rpc_endpoints
      # Verify that all tasks have a valid status in their README.
      - check_task_statuses
      # Task simulations.
      # Please add an invocation to `just simulate` if a ceremony is
      # active (e.g. it is the next ceremony to perform or you
      # expect the ceremony to work continuously), and remove it once
      # the ceremony is for historical archive only (e.g. the
      # ceremony is done).
      - just_simulate_sc_rehearsal_1
      - just_simulate_sc_rehearsal_2
      - just_simulate_sc_rehearsal_4
      - just_simulate_eth-mmz-002-key-handover<|MERGE_RESOLUTION|>--- conflicted
+++ resolved
@@ -164,17 +164,12 @@
             just prepare-json
             just simulate-council # simulate again to make sure the json is still valid
 
-<<<<<<< HEAD
   just_simulate_eth-mmz-002-key-handover:
-=======
-  forge_build:
->>>>>>> afc479f7
-    docker:
-      - image: <<pipeline.parameters.ci_builder_image>>
-    steps:
-      - checkout
-      - run:
-<<<<<<< HEAD
+    docker:
+      - image: <<pipeline.parameters.ci_builder_image>>
+    steps:
+      - checkout
+      - run:
           name: just simulate eth/mmz-002-key-handover
           command: |
             go install github.com/mikefarah/yq/v4@latest
@@ -185,13 +180,6 @@
             --dotenv-path $(pwd)/.env \
             --justfile ../../../single.just \
             simulate
-=======
-          name: forge build
-          command: |
-            just install
-            forge --version
-            forge build --deny-warnings
->>>>>>> afc479f7
 
   forge_fmt:
     docker:
