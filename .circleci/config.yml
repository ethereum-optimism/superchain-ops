version: 2.1

parameters:
  ci_builder_image:
    type: string
    default: us-docker.pkg.dev/oplabs-tools-artifacts/images/ci-builder:v0.47.3
  l1_mainnet_rpc_url:
    type: string
    default: "https://ci-mainnet-l1.optimism.io"
  l1_sepolia_rpc_url:
    type: string
    default: "https://ci-sepolia-l1.optimism.io"
  l2_mainnet_rpc_url:
    type: string
    default: "https://mainnet.optimism.io"
  l2_sepolia_rpc_url:
    type: string
    default: "https://sepolia.optimism.io"
  time_diff_threshold:
    type: integer
    default: 5

jobs:
  check_sepolia_rpc_endpoints:
    circleci_ip_ranges: true
    docker:
      - image: <<pipeline.parameters.ci_builder_image>>

    steps:
      - checkout
      - run:
          name: Check Sepolia RPC Endpoints
          command: |
            if ./ops/verify-geth-endpoint.sh "<< pipeline.parameters.l1_sepolia_rpc_url >>"; then
              if ops/verify-geth-endpoint.sh "<< pipeline.parameters.l2_sepolia_rpc_url >>"; then
                echo "Both RPC endpoints are up to date and not syncing."
                echo "L1_RPC_SEPOLIA=<< pipeline.parameters.l1_sepolia_rpc_url >>" >> $BASH_ENV
                echo "L2_RPC_SEPOLIA=<< pipeline.parameters.l2_sepolia_rpc_url >>" >> $BASH_ENV
              else
                echo "L2 RPC endpoint failed the checks."
                exit 1
              fi
            else
              echo "L1 RPC endpoint failed the checks."
              exit 1
            fi
      - run: |
          cp $BASH_ENV bash.env
      - persist_to_workspace:
          root: .
          paths:
            - bash.env

  check_mainnet_rpc_endpoints:
    circleci_ip_ranges: true
    docker:
      - image: <<pipeline.parameters.ci_builder_image>>

    steps:
      - checkout
      - run:
          name: Check Mainnet RPC Endpoints
          command: |
            if ops/verify-geth-endpoint.sh "<< pipeline.parameters.l1_mainnet_rpc_url >>";then
             if ops/verify-geth-endpoint.sh "<< pipeline.parameters.l2_mainnet_rpc_url >>"; then
                echo "Both RPC endpoints are up to date and not syncing."
                echo "L1_RPC_MAINNET=<< pipeline.parameters.l1_mainnet_rpc_url >>" >> $BASH_ENV
                echo "L2_RPC_MAINNET=<< pipeline.parameters.l2_mainnet_rpc_url >>" >> $BASH_ENV
              else
                echo "L2 RPC endpoint failed the checks."
                exit 1
              fi
            else
              echo "L1 RPC endpoint failed the checks."
              exit 1
            fi
      - run: |
          cp $BASH_ENV bash.env
      - persist_to_workspace:
          root: .
          paths:
            - bash.env
  # TODO: remove/replace when there are real consumers of the RPC URLs
  example_mainnet_job:
    circleci_ip_ranges: true
    docker:
      - image: <<pipeline.parameters.ci_builder_image>>

    steps:
      - attach_workspace:
          at: .
      - run: |
          cat bash.env >> $BASH_ENV
      - run:
          name: Use RPC URLs
          command: |
            if [ -z "$L1_RPC_MAINNET" ] || [ -z "$L2_RPC_MAINNET" ]; then
                echo "Required RPC URLs are not available."
            fi
              L1_RPC_URL=$L1_RPC_MAINNET
              L2_RPC_URL=$L2_RPC_MAINNET
              echo "L1 RPC URL: $L1_RPC_URL"
              echo "L2 RPC URL: $L2_RPC_URL"
              # Use L1_RPC_URL and L2_RPC_URL here.

  just_simulate_sc_rehearsal_1:
    docker:
      - image: <<pipeline.parameters.ci_builder_image>>

    steps:
      - checkout
      - run:
          name: just simulate r1-hello-council
          command: |
            just install
            cd security-council-rehearsals
            just setup r1-hello-council tmp-ci
            cd *r1-hello-council-tmp-ci
            export SIMULATE_WITHOUT_LEDGER=1
            just simulate
            just prepare-json
            just simulate # simulate again to make sure the json is still valid
  just_simulate_sc_rehearsal_2:
    docker:
      - image: <<pipeline.parameters.ci_builder_image>>

    steps:
      - checkout
      - run:
          name: just simulate r2-remove-signer
          command: |
            just install
            cd security-council-rehearsals
            just setup r2-remove-signer tmp-ci
            cd *r2-remove-signer-tmp-ci
            export SIMULATE_WITHOUT_LEDGER=1
            just simulate
            just get-owners
            just prepare
            just simulate # simulate again to make sure the json is still valid
  just_simulate_sc_rehearsal_4:
    docker:
      - image: <<pipeline.parameters.ci_builder_image>>

    steps:
      - checkout
      - run:
          name: just simulate r4-jointly-upgrade
          command: |
            just install
            cd security-council-rehearsals
            just setup r4-jointly-upgrade tmp-ci
            cd *r4-jointly-upgrade-tmp-ci
            export SIMULATE_WITHOUT_LEDGER=1
            just simulate-council
            just prepare-json
            just simulate-council # simulate again to make sure the json is still valid
  just_simulate_eth-metal-001-MCP-L1:
    docker:
      - image: <<pipeline.parameters.ci_builder_image>>
    steps:
      - checkout
      - run:
          name: just simulate eth/metal-001-MCP-L1
          command: |
            go install github.com/mikefarah/yq/v4@latest
            just install
            cd tasks/eth/metal-001-MCP-L1
            export SIMULATE_WITHOUT_LEDGER=1
            just \
              --dotenv-path .env \
              --justfile ../../../single.just \
              simulate
  just_simulate_sep-zora-001-MCP-L1:
    docker:
      - image: <<pipeline.parameters.ci_builder_image>>
    steps:
      - checkout
      - run:
          name: just simulate sep/zora-001-MCP-L1
          command: |
            go install github.com/mikefarah/yq/v4@latest
            just install
            cd tasks/sep/zora-001-MCP-L1
            export SIMULATE_WITHOUT_LEDGER=1
            just \
              --dotenv-path .env \
              --justfile ../../../single.just \
              simulate
  just_simulate_eth-mode-001-MCP-L1:
    docker:
      - image: <<pipeline.parameters.ci_builder_image>>
    steps:
      - checkout
      - run:
          name: just simulate eth/mode-001-MCP-L1
          command: |
            go install github.com/mikefarah/yq/v4@latest
            just install
            cd tasks/eth/mode-001-MCP-L1
            export SIMULATE_WITHOUT_LEDGER=1
            just \
              --dotenv-path .env \
              --justfile ../../../single.just \
              simulate
  forge_test:
    docker:
      - image: <<pipeline.parameters.ci_builder_image>>
    steps:
      - checkout
      - run:
          name: forge test
          command: |
            just install
            forge --version
            forge test
  forge_fmt:
    docker:
      - image: <<pipeline.parameters.ci_builder_image>>
    steps:
      - checkout
      - run:
          name: forge fmt
          command: |
            just install
            forge --version
            forge fmt --check

workflows:
    version: 2
    forge_checks:
        jobs:
          - forge_test
          - forge_fmt
    check_rpc_endpoints:
        jobs:
          - check_sepolia_rpc_endpoints
          - check_mainnet_rpc_endpoints
          - example_mainnet_job:
              requires:
                - check_mainnet_rpc_endpoints
    check_just_simulate:
        jobs:
        # Please add an invocation to `just simulate` if a ceremony is
        # active (e.g. it is the next ceremony to perform or you
        # expect the ceremony to work continuously), and remove it once
        # the ceremony is for historical archive only (e.g. the
        # ceremony is done).
          - just_simulate_sc_rehearsal_1
          - just_simulate_sc_rehearsal_2
          - just_simulate_sc_rehearsal_4
<<<<<<< HEAD
          - just_simulate_eth-metal-001-MCP-L1
          - just_simulate_eth-mode-001-MCP-L1
=======
          - just_simulate_sep-metal-001-MCP-L1
          - just_simulate_eth-mode-001-MCP-L1
          - just_simulate_sep-zora-001-MCP-L1
>>>>>>> aefa69f3
<|MERGE_RESOLUTION|>--- conflicted
+++ resolved
@@ -249,11 +249,6 @@
           - just_simulate_sc_rehearsal_1
           - just_simulate_sc_rehearsal_2
           - just_simulate_sc_rehearsal_4
-<<<<<<< HEAD
           - just_simulate_eth-metal-001-MCP-L1
           - just_simulate_eth-mode-001-MCP-L1
-=======
-          - just_simulate_sep-metal-001-MCP-L1
-          - just_simulate_eth-mode-001-MCP-L1
-          - just_simulate_sep-zora-001-MCP-L1
->>>>>>> aefa69f3
+          - just_simulate_sep-zora-001-MCP-L1