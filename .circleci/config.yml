--- conflicted
+++ resolved
@@ -167,6 +167,23 @@
             just simulate-council
             just prepare-json
             just simulate-council # simulate again to make sure the json is still valid
+
+  just_simulate_eth-011-proto-ver_ownership-transfers:
+    docker:
+      - image: <<pipeline.parameters.ci_builder_image>>
+    steps:
+      - checkout
+      - run:
+          name: just simulate eth/011-proto-ver+ownership-transfers
+          command: |
+            go install github.com/mikefarah/yq/v4@latest
+            just install
+            cd tasks/eth/011-proto-ver+ownership-transfers
+            export SIMULATE_WITHOUT_LEDGER=1
+            just \
+              --dotenv-path $(pwd)/.env \
+              --justfile ../../../single.just \
+              simulate
             
   just_simulate_eth-013-fp-upgrade-fjord:
     docker:
@@ -186,24 +203,7 @@
             just \
               --dotenv-path .env \
               --justfile ../../../nested.just \
-              simulate foundation  
-
-  just_simulate_eth-011-proto-ver_ownership-transfers:
-    docker:
-      - image: <<pipeline.parameters.ci_builder_image>>
-    steps:
-      - checkout
-      - run:
-          name: just simulate eth/011-proto-ver+ownership-transfers
-          command: |
-            go install github.com/mikefarah/yq/v4@latest
-            just install
-            cd tasks/eth/011-proto-ver+ownership-transfers
-            export SIMULATE_WITHOUT_LEDGER=1
-            just \
-              --dotenv-path $(pwd)/.env \
-              --justfile ../../../single.just \
-              simulate
+              simulate foundation
 
   forge_fmt:
     docker:
@@ -256,8 +256,5 @@
       - just_simulate_sc_rehearsal_1
       - just_simulate_sc_rehearsal_2
       - just_simulate_sc_rehearsal_4
-<<<<<<< HEAD
       - just_simulate_eth-011-proto-ver_ownership-transfers
-=======
-      - just_simulate_eth-013-fp-upgrade-fjord
->>>>>>> f00cff08
+      - just_simulate_eth-013-fp-upgrade-fjord