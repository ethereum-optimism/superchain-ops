version: 2.1

orbs:
  utils: ethereum-optimism/circleci-utils@1.0.19
  slack: circleci/slack@4.10.1
  github-cli: circleci/github-cli@2.7.0

executors:
  default:
    machine:
      image: ubuntu-2204:2024.08.1

parameters:
  default_docker_image:
    type: string
    default: cimg/base:2024.01
  l1_mainnet_rpc_url:
    type: string
    default: "https://ci-mainnet-l1-archive.optimism.io"
  l1_sepolia_rpc_url:
    type: string
    default: "https://ci-sepolia-l1.optimism.io"
  l2_mainnet_rpc_url:
    type: string
    default: "https://mainnet.optimism.io"
  l2_sepolia_rpc_url:
    type: string
    default: "https://sepolia.optimism.io"
  time_diff_threshold:
    type: integer
    default: 5
  github-event-type:
    type: string
    default: "__not_set__"
  github-event-action:
    type: string
    default: "__not_set__"
  github-event-base64:
    type: string
    default: "__not_set__"

commands:
  notify-failures-on-main:
    description: "Notify Slack"
    parameters:
      channel:
        type: string
        default: C03N11M0BBN
      mentions:
        type: string
        default: ""
    steps:
      - slack/notify:
          channel: << parameters.channel >>
          event: fail
          template: basic_fail_1
          branch_pattern: main
          mentions: "<< parameters.mentions >>"

jobs:
  check_sepolia_rpc_endpoints:
    circleci_ip_ranges: true
    docker:
      - image: <<pipeline.parameters.default_docker_image>>
    steps:
      - utils/checkout-with-mise
      - run:
          name: Check Sepolia RPC Endpoints
          command: |
            if ./ops/verify-geth-endpoint.sh "<< pipeline.parameters.l1_sepolia_rpc_url >>"; then
              if ops/verify-geth-endpoint.sh "<< pipeline.parameters.l2_sepolia_rpc_url >>"; then
                echo "Both RPC endpoints are up to date and not syncing."
                echo "L1_RPC_SEPOLIA=<< pipeline.parameters.l1_sepolia_rpc_url >>" >> $BASH_ENV
                echo "L2_RPC_SEPOLIA=<< pipeline.parameters.l2_sepolia_rpc_url >>" >> $BASH_ENV
              else
                echo "L2 RPC endpoint failed the checks."
                exit 1
              fi
            else
              echo "L1 RPC endpoint failed the checks."
              exit 1
            fi
      - run: |
          cp $BASH_ENV bash.env
      - persist_to_workspace:
          root: .
          paths:
            - bash.env

  check_mainnet_rpc_endpoints:
    circleci_ip_ranges: true
    docker:
      - image: <<pipeline.parameters.default_docker_image>>
    steps:
      - utils/checkout-with-mise
      - run:
          name: Check Mainnet RPC Endpoints
          command: |
            if ops/verify-geth-endpoint.sh "<< pipeline.parameters.l1_mainnet_rpc_url >>"; then
              if ops/verify-geth-endpoint.sh "<< pipeline.parameters.l2_mainnet_rpc_url >>"; then
                echo "Both RPC endpoints are up to date and not syncing."
                echo "L1_RPC_MAINNET=<< pipeline.parameters.l1_mainnet_rpc_url >>" >> $BASH_ENV
                echo "L2_RPC_MAINNET=<< pipeline.parameters.l2_mainnet_rpc_url >>" >> $BASH_ENV
              else
                echo "L2 RPC endpoint failed the checks."
                exit 1
              fi
            else
              echo "L1 RPC endpoint failed the checks."
              exit 1
            fi
      - run: |
          cp $BASH_ENV bash.env
      - persist_to_workspace:
          root: .
          paths:
            - bash.env

  check_task_statuses:
    docker:
      - image: <<pipeline.parameters.default_docker_image>>
    steps:
      - utils/checkout-with-mise
      - attach_workspace:
          at: .
      - run:
          name: Check task statuses
          command: bash ./script/utils/check-task-statuses.sh

  check_nonce_overrides:
    docker:
      - image: <<pipeline.parameters.default_docker_image>>
    steps:
      - utils/checkout-with-mise
      - attach_workspace:
          at: .
      - run:
          name: Check nonce overrides
          command: bash ./script/utils/check-nonce-overrides.sh

  check_superchain_registry:
    docker:
      - image: <<pipeline.parameters.default_docker_image>>
    steps:
      - utils/checkout-with-mise
      - attach_workspace:
          at: .
      - run:
          name: Check superchain registry
          command: |
            just install
            (cd src/improvements && just check-superchain-registry-latest)
      - notify-failures-on-main:
          mentions: "@evm-safety-team"

  # TODO: remove/replace when there are real consumers of the RPC URLs
  example_mainnet_job:
    circleci_ip_ranges: true
    docker:
      - image: <<pipeline.parameters.default_docker_image>>
    steps:
      - attach_workspace:
          at: .
      - run: |
          cat bash.env >> $BASH_ENV
      - run:
          name: Use RPC URLs
          command: |
            if [ -z "$L1_RPC_MAINNET" ] || [ -z "$L2_RPC_MAINNET" ]; then
                echo "Required RPC URLs are not available."
            fi
              L1_RPC_URL=$L1_RPC_MAINNET
              L2_RPC_URL=$L2_RPC_MAINNET
              echo "L1 RPC URL: $L1_RPC_URL"
              echo "L2 RPC URL: $L2_RPC_URL"
              # Use L1_RPC_URL and L2_RPC_URL here.

  just_simulate_sc_rehearsal_1:
    circleci_ip_ranges: true
    docker:
      - image: <<pipeline.parameters.default_docker_image>>
    steps:
      - utils/checkout-with-mise
      - run:
          name: just simulate r1-hello-council
          environment:
            FOUNDRY_PROFILE: ci
          command: |
            just install
            cd security-council-rehearsals
            just setup r1-hello-council tmp-ci
            cd *r1-hello-council-tmp-ci
            export SIMULATE_WITHOUT_LEDGER=1
            just simulate
            just prepare-json
            just simulate # simulate again to make sure the json is still valid

  just_simulate_sc_rehearsal_2:
    circleci_ip_ranges: true
    docker:
      - image: <<pipeline.parameters.default_docker_image>>
    environment:
      FOUNDRY_PROFILE: ci
    steps:
      - utils/checkout-with-mise
      - run:
          name: just simulate r2-remove-signer
          command: |
            just install
            cd security-council-rehearsals
            just setup r2-remove-signer tmp-ci
            cd *r2-remove-signer-tmp-ci
            export SIMULATE_WITHOUT_LEDGER=1
            just simulate
            just get-owners
            just prepare
            just simulate # simulate again to make sure the json is still valid

  just_simulate_sc_rehearsal_4:
    circleci_ip_ranges: true
    docker:
      - image: <<pipeline.parameters.default_docker_image>>
    environment:
      FOUNDRY_PROFILE: ci
    steps:
      - utils/checkout-with-mise
      - run:
          name: just simulate r4-jointly-upgrade
          command: |
            just install
            cd security-council-rehearsals
            just setup r4-jointly-upgrade tmp-ci
            cd *r4-jointly-upgrade-tmp-ci
            export SIMULATE_WITHOUT_LEDGER=1
            just simulate-council
            just prepare-json
            just simulate-council # simulate again to make sure the json is still valid

  stacked_simulation:
    description: "Runs a stacked simulation"
    parameters:
      network:
        type: string
    circleci_ip_ranges: true
    docker:
      - image: <<pipeline.parameters.default_docker_image>>
    resource_class: xlarge
    environment:
      FOUNDRY_PROFILE: ci
    steps:
      - utils/checkout-with-mise
      - run:
          name: "Run stacked simulation for network: <<parameters.network>>"
          command: |
            just install
            (cd src/improvements && just simulate-stack <<parameters.network>>)
      - notify-failures-on-main:
          mentions: "@evm-safety-team"

  just_simulate_nested:
    description: "Runs simulations of a nested task"
    docker:
      - image: <<pipeline.parameters.default_docker_image>>
    parameters:
      task:
        type: string
    steps:
      - utils/checkout-with-mise
      - run:
          name: "simulate nested << parameters.task >>"
          environment:
            FOUNDRY_PROFILE: ci
          command: |
            just install
            cd tasks/<< parameters.task >>
            SIMULATE_WITHOUT_LEDGER=true just \
              --dotenv-path $(pwd)/.env \
              --justfile ../../../nested.just \
              simulate foundation
            SIMULATE_WITHOUT_LEDGER=true just \
              --dotenv-path $(pwd)/.env \
              --justfile ../../../nested.just \
              simulate council

  just_simulate_op_sep_prestate_update:
    docker:
      - image: <<pipeline.parameters.default_docker_image>>
    steps:
      - simulate_nested:
          task: "/sep/032-op-pectra-defence"

  simulate_sequence:
    description: "Runs a sequence of simulations"
    parameters:
      network:
        type: string
      tasks:
        type: string
      block_number:
        type: string
    docker:
      - image: <<pipeline.parameters.default_docker_image>>
    steps:
      - utils/checkout-with-mise
      - run:
          name: "Run simulation sequence for network: <<parameters.network>> | tasks: <<parameters.tasks>>"
          command: git submodule update; just clean; just install && echo "yes" | bash ./script/utils/sim-sequence.sh <<parameters.network>> "<<parameters.tasks>>" "<<parameters.block_number>>"

  forge_build:
    docker:
      - image: <<pipeline.parameters.default_docker_image>>
    steps:
      - utils/checkout-with-mise
      - run:
          name: forge build
          command: |
            just install
            forge --version
            forge build --deny-warnings

  forge_fmt:
    docker:
      - image: <<pipeline.parameters.default_docker_image>>
    steps:
      - utils/checkout-with-mise
      - run:
          name: forge fmt
          command: |
            just install
            forge --version
            forge fmt --check

  forge_test:
    circleci_ip_ranges: true
    docker:
      - image: <<pipeline.parameters.default_docker_image>>
    resource_class: xlarge
    environment:
      FOUNDRY_PROFILE: ci
    steps:
      - utils/checkout-with-mise
      - run:
          name: forge test
          command: |
            just install
            forge --version
            forge test -vvv

  template_regression_tests:
    circleci_ip_ranges: true
    docker:
      - image: <<pipeline.parameters.default_docker_image>>
    environment:
      FOUNDRY_PROFILE: ci
    steps:
      - utils/checkout-with-mise
      - run:
          name: Make sure all templates can be simulated.
          command: |
            (cd src/improvements && just simulate-all-templates)
      - notify-failures-on-main:
          mentions: "@evm-safety-team"

  just_new_recipe_tests:
    circleci_ip_ranges: true
    docker:
      - image: <<pipeline.parameters.default_docker_image>>
    steps:
      - utils/checkout-with-mise
      - run:
          name: just new recipe tests
          command: |
            (cd src/improvements && bash script/test-just-new.sh)

  print_versions:
    docker:
      - image: <<pipeline.parameters.default_docker_image>>
    steps:
      - utils/checkout-with-mise
      - run:
          name: print versions
          command: |
            just --version
            yq --version
            forge --version

  shellcheck:
    docker:
      - image: <<pipeline.parameters.default_docker_image>>
    steps:
      - utils/checkout-with-mise
      - run:
          name: shellcheck
          command:
            | # Justfiles are not shell scripts and should not be checked with shellcheck
            (cd src/improvements/script && shellcheck -x *.sh)
  # Check that all task directories have valid names and there are no duplicate prefixes.
  check_task_names:
    docker:
      - image: <<pipeline.parameters.default_docker_image>>
    steps:
      - utils/checkout-with-mise
      - run:
          name: check task names
          command: (cd src/improvements/script && ./check-task-names.sh)
  close-issue:
    machine:
      image: ubuntu-2204:2024.08.1
    parameters:
      label_name:
        type: string
      message:
        type: string
    steps:
      - github-cli/install
      - utils/github-event-handler-setup:
          github_event_base64: << pipeline.parameters.github-event-base64 >>
          env_prefix: "github_"
      - run:
          name: Close issue if label is added
          command: |
            echo "Closing issue $github_pull_request_number if label $github_label_name is added on repository ${CIRCLE_PROJECT_USERNAME}/${CIRCLE_PROJECT_REPONAME}"
            if [ ! -z "$github_pull_request_number" ] && [ "$github_label_name" = "$LABEL_NAME" ]; then
                export GH_TOKEN=$GITHUB_TOKEN_GOVERNANCE
                gh issue close --repo "${CIRCLE_PROJECT_USERNAME}/${CIRCLE_PROJECT_REPONAME}" "$github_pull_request_number" --comment "$MESSAGE"
            fi
          environment:
            MESSAGE: << parameters.message >>
            LABEL_NAME: << parameters.label_name >>

workflows:
  main:
    when:
      or:
        # Trigger on new commits
        - equal: [webhook, << pipeline.trigger_source >>]
        - equal: ["build_four_hours", <<pipeline.schedule.name>>]
    jobs:
      - print_versions:
          context:
            - circleci-repo-readonly-authenticated-github-token
      # Forge checks.
      - forge_build:
          context:
            - circleci-repo-readonly-authenticated-github-token
      - forge_fmt:
          context:
            - circleci-repo-readonly-authenticated-github-token
      - forge_test:
          context:
            - circleci-repo-readonly-authenticated-github-token
      # This is a long running job, so we only run it on the main branch. It's encouraged that task
      # developers run this locally before pushing changes. We should keep this job running on main
      # until we have performance improvements to the job (e.g. https://github.com/foundry-rs/foundry/issues/5363).
      - template_regression_tests:
          context:
            - circleci-repo-readonly-authenticated-github-token
          filters:
            branches:
              only: main
      - just_new_recipe_tests
      - shellcheck:
          context:
            - circleci-repo-readonly-authenticated-github-token
      - check_task_names
      # RPC endpoint checks.
      - check_sepolia_rpc_endpoints:
          context:
            - circleci-repo-readonly-authenticated-github-token
      - check_mainnet_rpc_endpoints:
          context:
            - circleci-repo-readonly-authenticated-github-token
      - example_mainnet_job:
          context:
            - circleci-repo-readonly-authenticated-github-token
          requires:
            - check_mainnet_rpc_endpoints
      # Verify that all tasks have a valid status in their README.
      - check_task_statuses:
          context:
            - circleci-repo-readonly-authenticated-github-token
      # Verify that all tasks have correctly uppercased nonce overrides.
      - check_nonce_overrides:
          context:
            - circleci-repo-readonly-authenticated-github-token
      # check that superchain-registry is up to date
      - check_superchain_registry:
          context:
            - circleci-repo-readonly-authenticated-github-token
      # Task simulations.
      # Please add an invocation to `just simulate` if a ceremony is
      # active (e.g. it is the next ceremony to perform or you
      # expect the ceremony to work continuously), and remove it once
      # the ceremony is for historical archive only (e.g. the
      # ceremony is done).
      #
      # We skip rehearsal 1 because we already have completed this rehearsal (https://github.com/ethereum-optimism/superchain-ops/pull/459),
      # and now it fails with stack too deep after https://github.com/ethereum-optimism/superchain-ops/pull/528.
      # We wll need to rewrite the rehearsals with the new superchain-ops structure anyway, so this is ok.
      # - just_simulate_sc_rehearsal_1

      - just_simulate_sc_rehearsal_2:
          context:
            - circleci-repo-readonly-authenticated-github-token
      - just_simulate_sc_rehearsal_4:
          context:
            - circleci-repo-readonly-authenticated-github-token
<<<<<<< HEAD
      - just_simulate_nested:
          task: "/sep/mode-002-fp-upgrade"
          context:
            - circleci-repo-readonly-authenticated-github-token
      - just_simulate_nested:
          task: "/sep/metal-002-fp-upgrade"
          context:
            - circleci-repo-readonly-authenticated-github-token
      - just_simulate_nested:
          task: "/eth/metal-002-fp-upgrade"
          context:
            - circleci-repo-readonly-authenticated-github-token
      - just_simulate_nested:
          task: "/eth/mode-002-fp-upgrade"
          context:
            - circleci-repo-readonly-authenticated-github-token
=======
>>>>>>> b486c702

      - simulate_sequence:
          name: simulate_sequence_eth
          network: "eth"
          tasks: "metal-002 mode-002"
          block_number: "" # If not specified, the latest block number is used.
          context:
            - circleci-repo-readonly-authenticated-github-token

      - simulate_sequence:
          name: simulate_sequence_sep
          network: "sep"
          tasks: ""
          block_number: "" # If not specified, the latest block number is used.
          context:
            - circleci-repo-readonly-authenticated-github-token

      # Stacked simulations for superchain-ops on Mainnet.
      - stacked_simulation:
          name: stacked_simulation_eth
          network: "eth"
          context:
            - circleci-repo-readonly-authenticated-github-token

      # Stacked simulations for superchain-ops on Sepolia.
      - stacked_simulation:
          name: stacked_simulation_sep
          network: "sep"
          context:
            - circleci-repo-readonly-authenticated-github-token

  close-issue-workflow:
    when:
      and:
        - equal: [<< pipeline.trigger_source >>, "api"]
        - equal: [<< pipeline.parameters.github-event-type >>, "pull_request"]
        - equal: [<< pipeline.parameters.github-event-action >>, "labeled"]
    jobs:
      - close-issue:
          label_name: "auto-close-trivial-contribution"
          message: "Thank you for your interest in contributing!
            At this time, we are not accepting contributions that primarily fix spelling, stylistic, or grammatical errors in documentation, code, or elsewhere.
            Please check our [contribution guidelines](https://github.com/ethereum-optimism/optimism/blob/develop/CONTRIBUTING.md#contributions-related-to-spelling-and-grammar) for more information.
            This issue will be closed now."
          context:
            - circleci-repo-superchain-ops
<|MERGE_RESOLUTION|>--- conflicted
+++ resolved
@@ -505,15 +505,6 @@
       - just_simulate_sc_rehearsal_4:
           context:
             - circleci-repo-readonly-authenticated-github-token
-<<<<<<< HEAD
-      - just_simulate_nested:
-          task: "/sep/mode-002-fp-upgrade"
-          context:
-            - circleci-repo-readonly-authenticated-github-token
-      - just_simulate_nested:
-          task: "/sep/metal-002-fp-upgrade"
-          context:
-            - circleci-repo-readonly-authenticated-github-token
       - just_simulate_nested:
           task: "/eth/metal-002-fp-upgrade"
           context:
@@ -522,8 +513,6 @@
           task: "/eth/mode-002-fp-upgrade"
           context:
             - circleci-repo-readonly-authenticated-github-token
-=======
->>>>>>> b486c702
 
       - simulate_sequence:
           name: simulate_sequence_eth
