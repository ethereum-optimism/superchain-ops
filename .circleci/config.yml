--- conflicted
+++ resolved
@@ -155,43 +155,44 @@
             just simulate-council
             just prepare-json
             just simulate-council # simulate again to make sure the json is still valid
-<<<<<<< HEAD
   just_simulate_006-2-foundation-guardian-updates:
-=======
-  just_simulate_006-1-sc-changes:
->>>>>>> d363c77b
-    docker:
-      - image: <<pipeline.parameters.ci_builder_image>>
-
-    steps:
-      - checkout
-      - run:
-<<<<<<< HEAD
+    docker:
+      - image: <<pipeline.parameters.ci_builder_image>>
+
+    steps:
+      - checkout
+      - run:
           name: Foundation Guardian Change
           command: |
             go install github.com/mikefarah/yq/v4@latest
             just install
             cd tasks/sep/006-2-foundation-guardian-updates
-=======
-          name: just simulate r4-jointly-upgrade
-          command: |
-            go install github.com/mikefarah/yq/v4@latest
-            just install
-            cd tasks/sep/006-1-sc-changes
->>>>>>> d363c77b
             export SIMULATE_WITHOUT_LEDGER=1
             just \
               --dotenv-path .env \
               --justfile ../../../single.just \
-<<<<<<< HEAD
               simulate council
             just \
               --dotenv-path .env \
               --justfile ../../../single.just \
               simulate foundation
-=======
+  just_simulate_006-1-sc-changes:
+    docker:
+      - image: <<pipeline.parameters.ci_builder_image>>
+
+    steps:
+      - checkout
+      - run:
+          name: just simulate r4-jointly-upgrade
+          command: |
+            go install github.com/mikefarah/yq/v4@latest
+            just install
+            cd tasks/sep/006-1-sc-changes
+            export SIMULATE_WITHOUT_LEDGER=1
+            just \
+              --dotenv-path .env \
+              --justfile ../../../single.just \
               simulate
->>>>>>> d363c77b
 
   forge_test:
     docker:
@@ -239,8 +240,5 @@
       - just_simulate_sc_rehearsal_1
       - just_simulate_sc_rehearsal_2
       - just_simulate_sc_rehearsal_4
-<<<<<<< HEAD
-      - just_simulate_006-2-foundation-guardian-updates
-=======
       - just_simulate_006-1-sc-changes
->>>>>>> d363c77b
+      - just_simulate_006-2-foundation-guardian-updates