version: 2.1

orbs:
  utils: ethereum-optimism/circleci-utils@1.0.8
  slack: circleci/slack@4.10.1

parameters:
  default_docker_image:
    type: string
    default: cimg/base:2024.01
  l1_mainnet_rpc_url:
    type: string
    default: "https://ci-mainnet-l1-archive.optimism.io"
  l1_sepolia_rpc_url:
    type: string
    default: "https://ci-sepolia-l1.optimism.io"
  l2_mainnet_rpc_url:
    type: string
    default: "https://mainnet.optimism.io"
  l2_sepolia_rpc_url:
    type: string
    default: "https://sepolia.optimism.io"
  time_diff_threshold:
    type: integer
    default: 5

commands:
  notify-failures-on-develop:
    description: "Notify Slack"
    parameters:
      channel:
        type: string
        default: C03N11M0BBN
      mentions:
        type: string
        default: ""
    steps:
      - slack/notify:
          channel: << parameters.channel >>
          event: fail
          template: basic_fail_1
          branch_pattern: main
          mentions: "<< parameters.mentions >>"

jobs:
  check_sepolia_rpc_endpoints:
    circleci_ip_ranges: true
    docker:
      - image: <<pipeline.parameters.default_docker_image>>
    steps:
      - utils/checkout-with-mise
      - run:
          name: Check Sepolia RPC Endpoints
          command: |
            if ./ops/verify-geth-endpoint.sh "<< pipeline.parameters.l1_sepolia_rpc_url >>"; then
              if ops/verify-geth-endpoint.sh "<< pipeline.parameters.l2_sepolia_rpc_url >>"; then
                echo "Both RPC endpoints are up to date and not syncing."
                echo "L1_RPC_SEPOLIA=<< pipeline.parameters.l1_sepolia_rpc_url >>" >> $BASH_ENV
                echo "L2_RPC_SEPOLIA=<< pipeline.parameters.l2_sepolia_rpc_url >>" >> $BASH_ENV
              else
                echo "L2 RPC endpoint failed the checks."
                exit 1
              fi
            else
              echo "L1 RPC endpoint failed the checks."
              exit 1
            fi
      - run: |
          cp $BASH_ENV bash.env
      - persist_to_workspace:
          root: .
          paths:
            - bash.env

  check_mainnet_rpc_endpoints:
    circleci_ip_ranges: true
    docker:
      - image: <<pipeline.parameters.default_docker_image>>
    steps:
      - utils/checkout-with-mise
      - run:
          name: Check Mainnet RPC Endpoints
          command: |
            if ops/verify-geth-endpoint.sh "<< pipeline.parameters.l1_mainnet_rpc_url >>"; then
              if ops/verify-geth-endpoint.sh "<< pipeline.parameters.l2_mainnet_rpc_url >>"; then
                echo "Both RPC endpoints are up to date and not syncing."
                echo "L1_RPC_MAINNET=<< pipeline.parameters.l1_mainnet_rpc_url >>" >> $BASH_ENV
                echo "L2_RPC_MAINNET=<< pipeline.parameters.l2_mainnet_rpc_url >>" >> $BASH_ENV
              else
                echo "L2 RPC endpoint failed the checks."
                exit 1
              fi
            else
              echo "L1 RPC endpoint failed the checks."
              exit 1
            fi
      - run: |
          cp $BASH_ENV bash.env
      - persist_to_workspace:
          root: .
          paths:
            - bash.env

  check_task_statuses:
    docker:
      - image: <<pipeline.parameters.default_docker_image>>
    steps:
      - utils/checkout-with-mise
      - attach_workspace:
          at: .
      - run:
          name: Check task statuses
          command: bash ./script/utils/check-task-statuses.sh

  check_nonce_overrides:
    docker:
      - image: <<pipeline.parameters.default_docker_image>>
    steps:
      - utils/checkout-with-mise
      - attach_workspace:
          at: .
      - run:
          name: Check nonce overrides
          command: bash ./script/utils/check-nonce-overrides.sh

  check_superchain_registry:
    docker:
      - image: <<pipeline.parameters.default_docker_image>>
    steps:
      - utils/checkout-with-mise
      - attach_workspace:
          at: .
      - run:
          name: Check superchain registry
          command: |
            just install
            (cd src/improvements && just check-superchain-registry-latest)
      - notify-failures-on-develop:
          mentions: "@security-team"

  # TODO: remove/replace when there are real consumers of the RPC URLs
  example_mainnet_job:
    circleci_ip_ranges: true
    docker:
      - image: <<pipeline.parameters.default_docker_image>>
    steps:
      - attach_workspace:
          at: .
      - run: |
          cat bash.env >> $BASH_ENV
      - run:
          name: Use RPC URLs
          command: |
            if [ -z "$L1_RPC_MAINNET" ] || [ -z "$L2_RPC_MAINNET" ]; then
                echo "Required RPC URLs are not available."
            fi
              L1_RPC_URL=$L1_RPC_MAINNET
              L2_RPC_URL=$L2_RPC_MAINNET
              echo "L1 RPC URL: $L1_RPC_URL"
              echo "L2 RPC URL: $L2_RPC_URL"
              # Use L1_RPC_URL and L2_RPC_URL here.

  just_simulate_sc_rehearsal_1:
    circleci_ip_ranges: true
    docker:
      - image: <<pipeline.parameters.default_docker_image>>
    steps:
      - utils/checkout-with-mise
      - run:
          name: just simulate r1-hello-council
          environment:
            FOUNDRY_PROFILE: ci
          command: |
            just install
            cd security-council-rehearsals
            just setup r1-hello-council tmp-ci
            cd *r1-hello-council-tmp-ci
            export SIMULATE_WITHOUT_LEDGER=1
            just simulate
            just prepare-json
            just simulate # simulate again to make sure the json is still valid

  just_simulate_sc_rehearsal_2:
    circleci_ip_ranges: true
    docker:
      - image: <<pipeline.parameters.default_docker_image>>
    environment:
      FOUNDRY_PROFILE: ci
    steps:
      - utils/checkout-with-mise
      - run:
          name: just simulate r2-remove-signer
          command: |
            just install
            cd security-council-rehearsals
            just setup r2-remove-signer tmp-ci
            cd *r2-remove-signer-tmp-ci
            export SIMULATE_WITHOUT_LEDGER=1
            just simulate
            just get-owners
            just prepare
            just simulate # simulate again to make sure the json is still valid

  just_simulate_sc_rehearsal_4:
    circleci_ip_ranges: true
    docker:
      - image: <<pipeline.parameters.default_docker_image>>
    environment:
      FOUNDRY_PROFILE: ci
    steps:
      - utils/checkout-with-mise
      - run:
          name: just simulate r4-jointly-upgrade
          command: |
            just install
            cd security-council-rehearsals
            just setup r4-jointly-upgrade tmp-ci
            cd *r4-jointly-upgrade-tmp-ci
            export SIMULATE_WITHOUT_LEDGER=1
            just simulate-council
            just prepare-json
            just simulate-council # simulate again to make sure the json is still valid

  just_simulate_nested:
    description: "Runs simulations of a nested task"
    docker:
      - image: <<pipeline.parameters.default_docker_image>>
    parameters:
      task:
        type: string
    steps:
      - utils/checkout-with-mise
      - run:
          name: "simulate nested << parameters.task >>"
          environment:
            FOUNDRY_PROFILE: ci
          command: |
            just install
            cd tasks/<< parameters.task >>
            SIMULATE_WITHOUT_LEDGER=true just \
              --dotenv-path $(pwd)/.env \
              --justfile ../../../nested.just \
              simulate foundation
            SIMULATE_WITHOUT_LEDGER=true just \
              --dotenv-path $(pwd)/.env \
              --justfile ../../../nested.just \
              simulate council

  # TODO: Remove this job once we have stacked simulations for non-terminal tasks implemented.
  just_simulate_nested_improvements:
    circleci_ip_ranges: true
    description: "Runs simulations of a nested task (new superchain-ops improvements)"
    docker:
      - image: <<pipeline.parameters.default_docker_image>>
    parameters:
      task:
        type: string
      signer:
        type: string
    steps:
      - utils/checkout-with-mise
      - run:
          name: "simulate nested << parameters.task >>"
          environment:
            FOUNDRY_PROFILE: ci
          command: |
            just install
            cd src/improvements/tasks/<< parameters.task >>
            SIMULATE_WITHOUT_LEDGER=true just \
              --dotenv-path $(pwd)/.env \
              --justfile ../../../nested.just \
              simulate << parameters.signer >>

  # TODO: Remove this job once we have stacked simulations for non-terminal tasks implemented.
  just_simulate_single_improvements:
    circleci_ip_ranges: true
    description: "Runs simulations of a single task (new superchain-ops improvements)"
    docker:
      - image: <<pipeline.parameters.default_docker_image>>
    parameters:
      task:
        type: string
    steps:
      - utils/checkout-with-mise
      - run:
          name: "simulate single << parameters.task >>"
          environment:
            FOUNDRY_PROFILE: ci
          command: |
            just install
            cd src/improvements/tasks/<< parameters.task >>
            SIMULATE_WITHOUT_LEDGER=true just \
              --dotenv-path $(pwd)/.env \
              --justfile ../../../single.just \
              simulate

  just_simulate_op_sep_prestate_update:
    docker:
      - image: <<pipeline.parameters.default_docker_image>>
    steps:
      - simulate_nested:
          task: "/sep/032-op-pectra-defence"

  simulate_sequence:
    description: "Runs a sequence of simulations"
    parameters:
      network:
        type: string
      tasks:
        type: string
      block_number:
        type: string
    docker:
      - image: <<pipeline.parameters.default_docker_image>>
    steps:
      - utils/checkout-with-mise
      - run:
          name: "Run simulation sequence for network: <<parameters.network>> | tasks: <<parameters.tasks>>"
          command: git submodule update; just clean; just install && echo "yes" | bash ./script/utils/sim-sequence.sh <<parameters.network>> "<<parameters.tasks>>" "<<parameters.block_number>>"

  forge_build:
    docker:
      - image: <<pipeline.parameters.default_docker_image>>
    steps:
      - utils/checkout-with-mise
      - run:
          name: forge build
          command: |
            just install
            forge --version
            forge build --deny-warnings

  forge_fmt:
    docker:
      - image: <<pipeline.parameters.default_docker_image>>
    steps:
      - utils/checkout-with-mise
      - run:
          name: forge fmt
          command: |
            just install
            forge --version
            forge fmt --check

  forge_test:
    circleci_ip_ranges: true
    docker:
      - image: <<pipeline.parameters.default_docker_image>>
    environment:
      FOUNDRY_PROFILE: ci
    steps:
      - utils/checkout-with-mise
      - run:
          name: forge test
          command: |
            forge --version
            forge test -vvv

  monorepo_integration_test:
    circleci_ip_ranges: true
    docker:
      - image: <<pipeline.parameters.default_docker_image>>
    environment:
      FOUNDRY_PROFILE: ci
    steps:
      - utils/checkout-with-mise
      - run:
          name: monorepo integration tests
          command: |
            (cd src/improvements && just monorepo-integration-test)
      - notify-failures-on-develop:
          mentions: "@security-team"
      - run:
          name: Print failed test traces
          command: (cd src/improvements && just monorepo-integration-test rerun)
          when: on_fail

  template_regression_tests:
    circleci_ip_ranges: true
    docker:
      - image: <<pipeline.parameters.default_docker_image>>
    environment:
      FOUNDRY_PROFILE: ci
    steps:
      - utils/checkout-with-mise
      - run:
          name: Make sure all templates can be simulated.
          command: |
            (cd src/improvements && just simulate-all-templates)

  just_new_recipe_tests:
    circleci_ip_ranges: true
    docker:
      - image: <<pipeline.parameters.default_docker_image>>
    steps:
      - utils/checkout-with-mise
      - run:
          name: just new recipe tests
          command: |
            (cd src/improvements && bash script/test-just-new.sh)

  print_versions:
    docker:
      - image: <<pipeline.parameters.default_docker_image>>
    steps:
      - utils/checkout-with-mise
      - run:
          name: print versions
          command: |
            just --version
            yq --version
            forge --version

  shellcheck:
    docker:
      - image: <<pipeline.parameters.default_docker_image>>
    steps:
      - utils/checkout-with-mise
      - run:
          name: shellcheck
          command:
            | # Justfiles are not shell scripts and should not be checked with shellcheck
            (cd src/improvements/script && shellcheck -x *.sh)

  check-links:
    docker:
      - image: <<pipeline.parameters.default_docker_image>>
    steps:
      - checkout
      - run:
          name: Make script executable
          command: chmod +x src/improvements/script/check-links.sh
      - run:
          name: Run link checker
          command: ./src/improvements/script/check-links.sh src/improvements/tasks

workflows:
  main:
    when:
      or:
        # Trigger on new commits
        - equal: [webhook, << pipeline.trigger_source >>]
        - equal: ["build_four_hours", <<pipeline.schedule.name>>]
    jobs:
      - print_versions:
          context:
            - circleci-repo-readonly-authenticated-github-token
      # Forge checks.
      - forge_build:
          context:
            - circleci-repo-readonly-authenticated-github-token
      - forge_fmt:
          context:
            - circleci-repo-readonly-authenticated-github-token
      - forge_test:
          context:
            - circleci-repo-readonly-authenticated-github-token
      # This is a long running job, so we only run it on the main branch.
      - monorepo_integration_test:
          context:
            - circleci-repo-readonly-authenticated-github-token
          filters:
            branches:
              only: main
      - template_regression_tests
      - just_new_recipe_tests
      - shellcheck:
          context:
            - circleci-repo-readonly-authenticated-github-token
      # RPC endpoint checks.
      - check_sepolia_rpc_endpoints:
          context:
            - circleci-repo-readonly-authenticated-github-token
      - check_mainnet_rpc_endpoints:
          context:
            - circleci-repo-readonly-authenticated-github-token
      - example_mainnet_job:
          context:
            - circleci-repo-readonly-authenticated-github-token
          requires:
            - check_mainnet_rpc_endpoints
      # Verify that all tasks have a valid status in their README.
      - check_task_statuses:
          context:
            - circleci-repo-readonly-authenticated-github-token
      # Verify that all tasks have correctly uppercased nonce overrides.
      - check_nonce_overrides:
          context:
            - circleci-repo-readonly-authenticated-github-token
      # check that superchain-registry is up to date
      - check_superchain_registry:
          context:
            - circleci-repo-readonly-authenticated-github-token
      # Task simulations.
      # Please add an invocation to `just simulate` if a ceremony is
      # active (e.g. it is the next ceremony to perform or you
      # expect the ceremony to work continuously), and remove it once
      # the ceremony is for historical archive only (e.g. the
      # ceremony is done).
      #
      # We skip rehearsal 1 because we already have completed this rehearsal (https://github.com/ethereum-optimism/superchain-ops/pull/459),
      # and now it fails with stack too deep after https://github.com/ethereum-optimism/superchain-ops/pull/528.
      # We wll need to rewrite the rehearsals with the new superchain-ops structure anyway, so this is ok.
      # - just_simulate_sc_rehearsal_1
      - just_simulate_nested_improvements:
          name: "simulate nested eth/000-opcm-upgrade-v200 council"
          task: "/eth/000-opcm-upgrade-v200"
          signer: "council"
          context:
            - circleci-repo-readonly-authenticated-github-token
<<<<<<< HEAD

      # U13 Sepolia Unichain Upgrade
      - just_simulate_single_improvements:
          name: "simulate single sep/003-opcm-upgrade-v200"
          task: "/sep/003-opcm-upgrade-v200"
          context:
            - circleci-repo-readonly-authenticated-github-token
    
    # U13 Sepolia DeputyPauseModule Activation
      - just_simulate_single_improvements:
          name: "simulate single sep/004-deputy-pause-module-activation"
          task: "/sep/004-deputy-pause-module-activation"
          context:
            - circleci-repo-readonly-authenticated-github-token     

=======
      
>>>>>>> 7bd8f3bc
      # U13 Mainnet Unichain Upgrade - Child-Safe-1
      - just_simulate_nested_improvements:
          name: "simulate nested eth/002-opcm-upgrade-v200 child-safe-1"
          task: "/eth/002-opcm-upgrade-v200"
          signer: "child-safe-1"
          context:
            - circleci-repo-readonly-authenticated-github-token

      # U13 Mainnet Unichain Upgrade - Child-Safe-2
      - just_simulate_nested_improvements:
          name: "simulate nested eth/002-opcm-upgrade-v200 child-safe-2"
          task: "/eth/002-opcm-upgrade-v200"
          signer: "child-safe-2"
          context:
            - circleci-repo-readonly-authenticated-github-token

      # U13 Mainnet Unichain Upgrade - Child-Safe-3
      - just_simulate_nested_improvements:
          name: "simulate nested eth/002-opcm-upgrade-v200 child-safe-3"
          task: "/eth/002-opcm-upgrade-v200"
          signer: "child-safe-3"
          context:
            - circleci-repo-readonly-authenticated-github-token

      - just_simulate_sc_rehearsal_2:
          context:
            - circleci-repo-readonly-authenticated-github-token
      - just_simulate_sc_rehearsal_4:
          context:
            - circleci-repo-readonly-authenticated-github-token

      - simulate_sequence:
          name: simulate_sequence_eth
          network: "eth"
          tasks: ""
          block_number: "" # If not specified, the latest block number is used.
          context:
            - circleci-repo-readonly-authenticated-github-token

      - simulate_sequence:
          name: simulate_sequence_sep
          network: "sep"
          tasks: ""
          block_number: "" # If not specified, the latest block number is used.
          context:
            - circleci-repo-readonly-authenticated-github-token

      - check-links<|MERGE_RESOLUTION|>--- conflicted
+++ resolved
@@ -508,25 +508,6 @@
           signer: "council"
           context:
             - circleci-repo-readonly-authenticated-github-token
-<<<<<<< HEAD
-
-      # U13 Sepolia Unichain Upgrade
-      - just_simulate_single_improvements:
-          name: "simulate single sep/003-opcm-upgrade-v200"
-          task: "/sep/003-opcm-upgrade-v200"
-          context:
-            - circleci-repo-readonly-authenticated-github-token
-    
-    # U13 Sepolia DeputyPauseModule Activation
-      - just_simulate_single_improvements:
-          name: "simulate single sep/004-deputy-pause-module-activation"
-          task: "/sep/004-deputy-pause-module-activation"
-          context:
-            - circleci-repo-readonly-authenticated-github-token     
-
-=======
-      
->>>>>>> 7bd8f3bc
       # U13 Mainnet Unichain Upgrade - Child-Safe-1
       - just_simulate_nested_improvements:
           name: "simulate nested eth/002-opcm-upgrade-v200 child-safe-1"
