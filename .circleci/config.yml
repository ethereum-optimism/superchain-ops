version: 2.1

orbs:
  utils: ethereum-optimism/circleci-utils@1.0.8
  slack: circleci/slack@4.10.1

parameters:
  default_docker_image:
    type: string
    default: cimg/base:2024.01
  l1_mainnet_rpc_url:
    type: string
    default: "https://ci-mainnet-l1-archive.optimism.io"
  l1_sepolia_rpc_url:
    type: string
    default: "https://ci-sepolia-l1.optimism.io"
  l2_mainnet_rpc_url:
    type: string
    default: "https://mainnet.optimism.io"
  l2_sepolia_rpc_url:
    type: string
    default: "https://sepolia.optimism.io"
  time_diff_threshold:
    type: integer
    default: 5

commands:  
  simulate:
    description: "Runs simulations of a task"
    parameters:
      task:
        type: string
    steps:
      - utils/checkout-with-mise
      - run:
          name: "simulate << parameters.task >>"
          environment:
            FOUNDRY_PROFILE: ci
          command: |
            just install
            cd tasks/<< parameters.task >>
            SIMULATE_WITHOUT_LEDGER=true just \
              --dotenv-path $(pwd)/.env \
              --justfile ../../../single.just \
              simulate

  simulate_nested:
    description: "Runs simulations of a nested task"
    parameters:
      task:
        type: string
    steps:
      - utils/checkout-with-mise
      - run:
          name: "simulate nested << parameters.task >>"
          environment:
            FOUNDRY_PROFILE: ci
          command: |
            just install
            cd tasks/<< parameters.task >>
            SIMULATE_WITHOUT_LEDGER=true just \
              --dotenv-path $(pwd)/.env \
              --justfile ../../../nested.just \
              simulate foundation
            SIMULATE_WITHOUT_LEDGER=true just \
              --dotenv-path $(pwd)/.env \
              --justfile ../../../nested.just \
              simulate council

  notify-failures-on-develop:
    description: "Notify Slack"
    parameters:
      channel:
        type: string
        default: C03N11M0BBN
      mentions:
        type: string
        default: ""
    steps:
      - slack/notify:
          channel: << parameters.channel >>
          event: fail
          template: basic_fail_1
          branch_pattern: main
          mentions: "<< parameters.mentions >>"

jobs:
  check_sepolia_rpc_endpoints:
    circleci_ip_ranges: true
    docker:
      - image: <<pipeline.parameters.default_docker_image>>
    steps:
      - utils/checkout-with-mise
      - run:
          name: Check Sepolia RPC Endpoints
          command: |
            if ./ops/verify-geth-endpoint.sh "<< pipeline.parameters.l1_sepolia_rpc_url >>"; then
              if ops/verify-geth-endpoint.sh "<< pipeline.parameters.l2_sepolia_rpc_url >>"; then
                echo "Both RPC endpoints are up to date and not syncing."
                echo "L1_RPC_SEPOLIA=<< pipeline.parameters.l1_sepolia_rpc_url >>" >> $BASH_ENV
                echo "L2_RPC_SEPOLIA=<< pipeline.parameters.l2_sepolia_rpc_url >>" >> $BASH_ENV
              else
                echo "L2 RPC endpoint failed the checks."
                exit 1
              fi
            else
              echo "L1 RPC endpoint failed the checks."
              exit 1
            fi
      - run: |
          cp $BASH_ENV bash.env
      - persist_to_workspace:
          root: .
          paths:
            - bash.env

  check_mainnet_rpc_endpoints:
    circleci_ip_ranges: true
    docker:
      - image: <<pipeline.parameters.default_docker_image>>
    steps:
      - utils/checkout-with-mise
      - run:
          name: Check Mainnet RPC Endpoints
          command: |
            if ops/verify-geth-endpoint.sh "<< pipeline.parameters.l1_mainnet_rpc_url >>"; then
              if ops/verify-geth-endpoint.sh "<< pipeline.parameters.l2_mainnet_rpc_url >>"; then
                echo "Both RPC endpoints are up to date and not syncing."
                echo "L1_RPC_MAINNET=<< pipeline.parameters.l1_mainnet_rpc_url >>" >> $BASH_ENV
                echo "L2_RPC_MAINNET=<< pipeline.parameters.l2_mainnet_rpc_url >>" >> $BASH_ENV
              else
                echo "L2 RPC endpoint failed the checks."
                exit 1
              fi
            else
              echo "L1 RPC endpoint failed the checks."
              exit 1
            fi
      - run: |
          cp $BASH_ENV bash.env
      - persist_to_workspace:
          root: .
          paths:
            - bash.env

  check_task_statuses:
    docker:
      - image: <<pipeline.parameters.default_docker_image>>
    steps:
      - utils/checkout-with-mise
      - attach_workspace:
          at: .
      - run:
          name: Check task statuses
          command: bash ./script/utils/check-task-statuses.sh

  check_nonce_overrides:
    docker:
      - image: <<pipeline.parameters.default_docker_image>>
    steps:
      - utils/checkout-with-mise
      - attach_workspace:
          at: .
      - run:
          name: Check nonce overrides
          command: bash ./script/utils/check-nonce-overrides.sh

  check_superchain_registry:
    docker:
      - image: <<pipeline.parameters.default_docker_image>>
    steps:
      - utils/checkout-with-mise
      - attach_workspace:
          at: .
      - run:
          name: Check superchain registry
          command: |
            just install
            (cd src/improvements && just check-superchain-registry-latest)
      - notify-failures-on-develop:
          mentions: "@security-team"

  # TODO: remove/replace when there are real consumers of the RPC URLs
  example_mainnet_job:
    circleci_ip_ranges: true
    docker:
      - image: <<pipeline.parameters.default_docker_image>>
    steps:
      - attach_workspace:
          at: .
      - run: |
          cat bash.env >> $BASH_ENV
      - run:
          name: Use RPC URLs
          command: |
            if [ -z "$L1_RPC_MAINNET" ] || [ -z "$L2_RPC_MAINNET" ]; then
                echo "Required RPC URLs are not available."
            fi
              L1_RPC_URL=$L1_RPC_MAINNET
              L2_RPC_URL=$L2_RPC_MAINNET
              echo "L1 RPC URL: $L1_RPC_URL"
              echo "L2 RPC URL: $L2_RPC_URL"
              # Use L1_RPC_URL and L2_RPC_URL here.

  just_simulate_sc_rehearsal_1:
    circleci_ip_ranges: true
    docker:
      - image: <<pipeline.parameters.default_docker_image>>
    steps:
      - utils/checkout-with-mise
      - run:
          name: just simulate r1-hello-council
          environment:
            FOUNDRY_PROFILE: ci
          command: |
            just install
            cd security-council-rehearsals
            just setup r1-hello-council tmp-ci
            cd *r1-hello-council-tmp-ci
            export SIMULATE_WITHOUT_LEDGER=1
            just simulate
            just prepare-json
            just simulate # simulate again to make sure the json is still valid

  just_simulate_sc_rehearsal_2:
    circleci_ip_ranges: true
    docker:
      - image: <<pipeline.parameters.default_docker_image>>
    steps:
      - utils/checkout-with-mise
      - run:
          name: just simulate r2-remove-signer
          environment:
            FOUNDRY_PROFILE: ci
          command: |
            just install
            cd security-council-rehearsals
            just setup r2-remove-signer tmp-ci
            cd *r2-remove-signer-tmp-ci
            export SIMULATE_WITHOUT_LEDGER=1
            just simulate
            just get-owners
            just prepare
            just simulate # simulate again to make sure the json is still valid

  just_simulate_sc_rehearsal_4:
    circleci_ip_ranges: true
    docker:
      - image: <<pipeline.parameters.default_docker_image>>
    steps:
      - utils/checkout-with-mise
      - run:
          name: just simulate r4-jointly-upgrade
          environment:
            FOUNDRY_PROFILE: ci
          command: |
            just install
            cd security-council-rehearsals
            just setup r4-jointly-upgrade tmp-ci
            cd *r4-jointly-upgrade-tmp-ci
            export SIMULATE_WITHOUT_LEDGER=1
            just simulate-council
            just prepare-json
            just simulate-council # simulate again to make sure the json is still valid

  just_simulate_ink_respected_game_type:
    circleci_ip_ranges: true
    docker:
      - image: <<pipeline.parameters.default_docker_image>>
    steps:
      - simulate:
          task: "/eth/ink-002-set-respected-game-type"
  
  just_simulate_ink_sep_fp_holocene_pectra_upgrade:
    docker:
      - image: <<pipeline.parameters.default_docker_image>>
    steps:
      - simulate_nested:
          task: "/sep/ink-001-fp-holocene-pectra-upgrade"

<<<<<<< HEAD
  just_simulate_ink_sep_holocene_system_config_upgrade:
    docker:
      - image: <<pipeline.parameters.default_docker_image>>
    steps:
      - simulate_nested:
          task: "/sep/ink-002-holocene-system-config-upgrade"
  
  just_simulate_zora_002_fp_upgrade:
    circleci_ip_ranges: true
    docker:
      - image: <<pipeline.parameters.default_docker_image>>
    steps:
      - simulate_nested:
          task: "/sep/zora-002-fp-upgrade"

=======
>>>>>>> bf3b319d
  forge_build:
    docker:
      - image: <<pipeline.parameters.default_docker_image>>
    steps:
      - utils/checkout-with-mise
      - run:
          name: forge build
          command: |
            just install
            forge --version
            forge build --deny-warnings

  forge_fmt:
    docker:
      - image: <<pipeline.parameters.default_docker_image>>
    steps:
      - utils/checkout-with-mise
      - run:
          name: forge fmt
          command: |
            just install
            forge --version
            forge fmt --check
  
  forge_test:
    circleci_ip_ranges: true
    docker:
      - image: <<pipeline.parameters.default_docker_image>>
    steps:
      - utils/checkout-with-mise
      - run:
          name: forge test
          environment:
            FOUNDRY_PROFILE: ci
          command: |
            forge --version
            forge test -vvv
  
  monorepo_integration_test:
    circleci_ip_ranges: true
    docker:
      - image: <<pipeline.parameters.default_docker_image>>
    environment:
      FOUNDRY_PROFILE: ci
    steps:
      - utils/checkout-with-mise
      - run:
          name: monorepo integration tests
          command: |
            (cd src/improvements && just monorepo-integration-test)
      - notify-failures-on-develop:
          mentions: "@security-team"
      - run:
          name: Print failed test traces
          command: (cd src/improvements && just monorepo-integration-test rerun)
          when: on_fail

  print_versions:
    docker:
      - image: <<pipeline.parameters.default_docker_image>>
    steps:
      - utils/checkout-with-mise
      - run:
          name: print versions
          command: |
            just --version
            yq --version
            forge --version

  shellcheck:
    docker:
      - image: <<pipeline.parameters.default_docker_image>>
    steps:
      - utils/checkout-with-mise
      - run:
          name: shellcheck
          command: | # Justfiles are not shell scripts and should not be checked with shellcheck
            (cd src/improvements/script && shellcheck -x *.sh)

workflows:
  main:
    when:
      or:
        # Trigger on new commits
        - equal: [webhook, << pipeline.trigger_source >>]
        - equal: ["build_four_hours", <<pipeline.schedule.name>>]
    jobs:
      - print_versions:
          context:
            - circleci-repo-readonly-authenticated-github-token
      # Forge checks.
      - forge_build:
          context:
            - circleci-repo-readonly-authenticated-github-token
      - forge_fmt:
          context:
            - circleci-repo-readonly-authenticated-github-token
      - forge_test:
          context:
            - circleci-repo-readonly-authenticated-github-token
      # This is a long running job, so we only run it on the main branch.
      - monorepo_integration_test:
          context:
            - circleci-repo-readonly-authenticated-github-token
          filters:
            branches:
              only: main
      - shellcheck:
          context:
            - circleci-repo-readonly-authenticated-github-token
      # RPC endpoint checks.
      - check_sepolia_rpc_endpoints:
          context:
            - circleci-repo-readonly-authenticated-github-token
      - check_mainnet_rpc_endpoints:
          context:
            - circleci-repo-readonly-authenticated-github-token
      - example_mainnet_job:
          context:
            - circleci-repo-readonly-authenticated-github-token
          requires:
            - check_mainnet_rpc_endpoints
      # Verify that all tasks have a valid status in their README.
      - check_task_statuses:
          context:
            - circleci-repo-readonly-authenticated-github-token
      # Verify that all tasks have correctly uppercased nonce overrides.
      - check_nonce_overrides:
          context:
            - circleci-repo-readonly-authenticated-github-token
      # check that superchain-registry is up to date
      - check_superchain_registry:
          context:
            - circleci-repo-readonly-authenticated-github-token
      # Task simulations.
      # Please add an invocation to `just simulate` if a ceremony is
      # active (e.g. it is the next ceremony to perform or you
      # expect the ceremony to work continuously), and remove it once
      # the ceremony is for historical archive only (e.g. the
      # ceremony is done).
      #
      # We skip rehearsal 1 because we already have completed this rehearsal (https://github.com/ethereum-optimism/superchain-ops/pull/459),
      # and now it fails with stack too deep after https://github.com/ethereum-optimism/superchain-ops/pull/528.
      # We wll need to rewrite the rehearsals with the new superchain-ops structure anyway, so this is ok.
      # - just_simulate_sc_rehearsal_1
      - just_simulate_sc_rehearsal_2:
          context:
            - circleci-repo-readonly-authenticated-github-token
      - just_simulate_sc_rehearsal_4:
          context:
            - circleci-repo-readonly-authenticated-github-token
      - just_simulate_ink_respected_game_type:
          context:
            - circleci-repo-readonly-authenticated-github-token
      # sepolia
<<<<<<< HEAD
      - just_simulate_ink_sep_fp_holocene_pectra_upgrade:
          context:
            - circleci-repo-readonly-authenticated-github-token
      - just_simulate_ink_sep_holocene_system_config_upgrade:
          context:
            - circleci-repo-readonly-authenticated-github-token
      - just_simulate_zora_002_fp_upgrade:
          context:
            - circleci-repo-readonly-authenticated-github-token
=======
>>>>>>> bf3b319d
       <|MERGE_RESOLUTION|>--- conflicted
+++ resolved
@@ -278,24 +278,13 @@
       - simulate_nested:
           task: "/sep/ink-001-fp-holocene-pectra-upgrade"
 
-<<<<<<< HEAD
   just_simulate_ink_sep_holocene_system_config_upgrade:
     docker:
       - image: <<pipeline.parameters.default_docker_image>>
     steps:
       - simulate_nested:
           task: "/sep/ink-002-holocene-system-config-upgrade"
-  
-  just_simulate_zora_002_fp_upgrade:
-    circleci_ip_ranges: true
-    docker:
-      - image: <<pipeline.parameters.default_docker_image>>
-    steps:
-      - simulate_nested:
-          task: "/sep/zora-002-fp-upgrade"
-
-=======
->>>>>>> bf3b319d
+          
   forge_build:
     docker:
       - image: <<pipeline.parameters.default_docker_image>>
@@ -451,16 +440,10 @@
           context:
             - circleci-repo-readonly-authenticated-github-token
       # sepolia
-<<<<<<< HEAD
       - just_simulate_ink_sep_fp_holocene_pectra_upgrade:
           context:
             - circleci-repo-readonly-authenticated-github-token
       - just_simulate_ink_sep_holocene_system_config_upgrade:
           context:
             - circleci-repo-readonly-authenticated-github-token
-      - just_simulate_zora_002_fp_upgrade:
-          context:
-            - circleci-repo-readonly-authenticated-github-token
-=======
->>>>>>> bf3b319d
        