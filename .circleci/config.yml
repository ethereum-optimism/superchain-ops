version: 2.1

parameters:
  ci_builder_image:
    type: string
    default: us-docker.pkg.dev/oplabs-tools-artifacts/images/ci-builder:v0.47.3
  l1_mainnet_rpc_url:
    type: string
    default: "https://ci-mainnet-l1.optimism.io"
  l1_sepolia_rpc_url:
    type: string
    default: "https://ci-sepolia-l1.optimism.io"
  l2_mainnet_rpc_url:
    type: string
    default: "https://mainnet.optimism.io"
  l2_sepolia_rpc_url:
    type: string
    default: "https://sepolia.optimism.io"
  time_diff_threshold:
    type: integer
    default: 5

jobs:
  check_sepolia_rpc_endpoints:
    circleci_ip_ranges: true
    docker:
      - image: <<pipeline.parameters.ci_builder_image>>

    steps:
      - checkout
      - run:
          name: Check Sepolia RPC Endpoints
          command: |
            if ./ops/verify-geth-endpoint.sh "<< pipeline.parameters.l1_sepolia_rpc_url >>"; then
              if ops/verify-geth-endpoint.sh "<< pipeline.parameters.l2_sepolia_rpc_url >>"; then
                echo "Both RPC endpoints are up to date and not syncing."
                echo "L1_RPC_SEPOLIA=<< pipeline.parameters.l1_sepolia_rpc_url >>" >> $BASH_ENV
                echo "L2_RPC_SEPOLIA=<< pipeline.parameters.l2_sepolia_rpc_url >>" >> $BASH_ENV
              else
                echo "L2 RPC endpoint failed the checks."
                exit 1
              fi
            else
              echo "L1 RPC endpoint failed the checks."
              exit 1
            fi
      - run: |
          cp $BASH_ENV bash.env
      - persist_to_workspace:
          root: .
          paths:
            - bash.env

  check_mainnet_rpc_endpoints:
    circleci_ip_ranges: true
    docker:
      - image: <<pipeline.parameters.ci_builder_image>>

    steps:
      - checkout
      - run:
          name: Check Mainnet RPC Endpoints
          command: |
            if ops/verify-geth-endpoint.sh "<< pipeline.parameters.l1_mainnet_rpc_url >>";then
             if ops/verify-geth-endpoint.sh "<< pipeline.parameters.l2_mainnet_rpc_url >>"; then
                echo "Both RPC endpoints are up to date and not syncing."
                echo "L1_RPC_MAINNET=<< pipeline.parameters.l1_mainnet_rpc_url >>" >> $BASH_ENV
                echo "L2_RPC_MAINNET=<< pipeline.parameters.l2_mainnet_rpc_url >>" >> $BASH_ENV
              else
                echo "L2 RPC endpoint failed the checks."
                exit 1
              fi
            else
              echo "L1 RPC endpoint failed the checks."
              exit 1
            fi
      - run: |
          cp $BASH_ENV bash.env
      - persist_to_workspace:
          root: .
          paths:
            - bash.env

  check_task_statuses:
    docker:
      - image: <<pipeline.parameters.ci_builder_image>>
    steps:
      - checkout
      - attach_workspace:
          at: .
      - run:
          name: Check task statuses
          command: bash ./script/utils/check-task-statuses.sh

  # TODO: remove/replace when there are real consumers of the RPC URLs
  example_mainnet_job:
    circleci_ip_ranges: true
    docker:
      - image: <<pipeline.parameters.ci_builder_image>>

    steps:
      - attach_workspace:
          at: .
      - run: |
          cat bash.env >> $BASH_ENV
      - run:
          name: Use RPC URLs
          command: |
            if [ -z "$L1_RPC_MAINNET" ] || [ -z "$L2_RPC_MAINNET" ]; then
                echo "Required RPC URLs are not available."
            fi
              L1_RPC_URL=$L1_RPC_MAINNET
              L2_RPC_URL=$L2_RPC_MAINNET
              echo "L1 RPC URL: $L1_RPC_URL"
              echo "L2 RPC URL: $L2_RPC_URL"
              # Use L1_RPC_URL and L2_RPC_URL here.

  just_simulate_sc_rehearsal_1:
    docker:
      - image: <<pipeline.parameters.ci_builder_image>>

    steps:
      - checkout
      - run:
          name: just simulate r1-hello-council
          command: |
            just install
            cd security-council-rehearsals
            just setup r1-hello-council tmp-ci
            cd *r1-hello-council-tmp-ci
            export SIMULATE_WITHOUT_LEDGER=1
            just simulate
            just prepare-json
            just simulate # simulate again to make sure the json is still valid
  just_simulate_sc_rehearsal_2:
    docker:
      - image: <<pipeline.parameters.ci_builder_image>>

    steps:
      - checkout
      - run:
          name: just simulate r2-remove-signer
          command: |
            just install
            cd security-council-rehearsals
            just setup r2-remove-signer tmp-ci
            cd *r2-remove-signer-tmp-ci
            export SIMULATE_WITHOUT_LEDGER=1
            just simulate
            just get-owners
            just prepare
            just simulate # simulate again to make sure the json is still valid
  just_simulate_sc_rehearsal_4:
    docker:
      - image: <<pipeline.parameters.ci_builder_image>>

    steps:
      - checkout
      - run:
          name: just simulate r4-jointly-upgrade
          command: |
            just install
            cd security-council-rehearsals
            just setup r4-jointly-upgrade tmp-ci
            cd *r4-jointly-upgrade-tmp-ci
            export SIMULATE_WITHOUT_LEDGER=1
            just simulate-council
            just prepare-json
            just simulate-council # simulate again to make sure the json is still valid

  just_simulate_eth-011-1-proto-ver_ownership-transfers:
    docker:
      - image: <<pipeline.parameters.ci_builder_image>>
    steps:
      - checkout
      - run:
          name: just simulate eth/011-1-proto-ver+ownership-transfers
          command: |
            go install github.com/mikefarah/yq/v4@latest
            just install
            cd tasks/eth/011-1-proto-ver+ownership-transfers
            export SIMULATE_WITHOUT_LEDGER=1
            just \
              --dotenv-path $(pwd)/.env \
              --justfile ../../../single.just \
              simulate

  just_simulate_eth-012-proto-ver-required:
    docker:
      - image: <<pipeline.parameters.ci_builder_image>>
    steps:
      - checkout
      - run:
          name: just simulate eth/012-proto-ver-required
          command: |
            go install github.com/mikefarah/yq/v4@latest
            just install
            cd tasks/eth/012-proto-ver-required
            export SIMULATE_WITHOUT_LEDGER=1
            just \
            --dotenv-path $(pwd)/.env \
            --justfile ../../../single.just \
            simulate

  just_simulate_eth-013-fp-upgrade-fjord:
    docker:
      - image: <<pipeline.parameters.ci_builder_image>>
    steps:
      - checkout
      - run:
          name: just simulate eth/013-fp-upgrade-fjord
          command: |
            just install
            cd tasks/eth/013-fp-upgrade-fjord
            export SIMULATE_WITHOUT_LEDGER=1
            just \
              --dotenv-path .env \
              --justfile ../../../nested.just \
              simulate council
            just \
              --dotenv-path .env \
              --justfile ../../../nested.just \
              simulate foundation

  just_simulate_eth-base-001-MCP-L1:
    docker:
      - image: <<pipeline.parameters.ci_builder_image>>
    steps:
      - checkout
      - run:
          name: just simulate eth/base-001-MCP-L1
          command: |
            go install github.com/mikefarah/yq/v4@latest
            just install
            cd tasks/eth/base-001-MCP-L1
            export SIMULATE_WITHOUT_LEDGER=1
            just \
              --dotenv-path .env \
              --justfile ../../../nested.just \
              simulate council
            just \
              --dotenv-path .env \
              --justfile ../../../nested.just \
              simulate foundation

  forge_fmt:
    docker:
      - image: <<pipeline.parameters.ci_builder_image>>
    steps:
      - checkout
      - run:
          name: forge fmt
          command: |
            just install
            forge --version
            forge fmt --check

  print_versions:
    docker:
      - image: <<pipeline.parameters.ci_builder_image>>
    steps:
      - checkout
      - run:
          name: print versions
          command: |
            just --version
            yq --version
            forge --version

workflows:
  print_versions:
    jobs:
      - print_versions
  forge_checks:
    jobs:
      - forge_fmt
  check_rpc_endpoints:
    jobs:
      - check_sepolia_rpc_endpoints
      - check_mainnet_rpc_endpoints
      - example_mainnet_job:
          requires:
            - check_mainnet_rpc_endpoints
  task_validation:
    jobs:
      - check_task_statuses
  check_just_simulate:
    jobs:
      # Please add an invocation to `just simulate` if a ceremony is
      # active (e.g. it is the next ceremony to perform or you
      # expect the ceremony to work continuously), and remove it once
      # the ceremony is for historical archive only (e.g. the
      # ceremony is done).
      - just_simulate_sc_rehearsal_1
      - just_simulate_sc_rehearsal_2
      - just_simulate_sc_rehearsal_4
      - just_simulate_eth-011-1-proto-ver_ownership-transfers
<<<<<<< HEAD
      - just_simulate_eth-013-fp-upgrade-fjord
      - just_simulate_eth-base-001-MCP-L1
=======
      - just_simulate_eth-012-proto-ver-required
      - just_simulate_eth-013-fp-upgrade-fjord
>>>>>>> ad30e719
<|MERGE_RESOLUTION|>--- conflicted
+++ resolved
@@ -295,10 +295,6 @@
       - just_simulate_sc_rehearsal_2
       - just_simulate_sc_rehearsal_4
       - just_simulate_eth-011-1-proto-ver_ownership-transfers
-<<<<<<< HEAD
-      - just_simulate_eth-013-fp-upgrade-fjord
-      - just_simulate_eth-base-001-MCP-L1
-=======
       - just_simulate_eth-012-proto-ver-required
       - just_simulate_eth-013-fp-upgrade-fjord
->>>>>>> ad30e719
+      - just_simulate_eth-base-001-MCP-L1