--- conflicted
+++ resolved
@@ -190,27 +190,7 @@
               --dotenv-path .env \
               --justfile ../../../presigned-pause.just \
               sign
-<<<<<<< HEAD
-  just_simulate_eth-019-permissionless-games_and_upgrade-dgm:
-=======
   just_simulate_eth-018-granite-upgrade-council:
->>>>>>> 1492c9f5
-    docker:
-      - image: <<pipeline.parameters.ci_builder_image>>
-    steps:
-      - checkout
-      - run:
-<<<<<<< HEAD
-          name: just simulate eth/019-permissionless-games+upgrade-dgm
-          command: |
-            just install
-            cd tasks/eth/019-permissionless-games+upgrade-dgm
-            export SIMULATE_WITHOUT_LEDGER=1
-            just \
-            --dotenv-path $(pwd)/.env \
-            --justfile ../../../single.just \
-            simulate
-=======
           name: just simulate eth/018-granite-upgrade council
           command: |
             just install
@@ -235,8 +215,21 @@
             --dotenv-path $(pwd)/.env \
             --justfile ../../../nested.just \
             simulate foundation
->>>>>>> 1492c9f5
-
+  just_simulate_eth-019-permissionless-games_and_upgrade-dgm:
+    docker:
+      - image: <<pipeline.parameters.ci_builder_image>>
+    steps:
+      - checkout
+      - run:
+          name: just simulate eth/019-permissionless-games+upgrade-dgm
+          command: |
+            just install
+            cd tasks/eth/019-permissionless-games+upgrade-dgm
+            export SIMULATE_WITHOUT_LEDGER=1
+            just \
+            --dotenv-path $(pwd)/.env \
+            --justfile ../../../single.just \
+            simulate
   forge_build:
     docker:
       - image: <<pipeline.parameters.ci_builder_image>>
@@ -297,12 +290,7 @@
       - just_simulate_sc_rehearsal_1
       - just_simulate_sc_rehearsal_2
       - just_simulate_sc_rehearsal_4
-<<<<<<< HEAD
-      - just_simulate_eth-015-fallback-permissioned-game
-      - just_simulate_eth_017-presigned-pause
-      - just_simulate_eth-019-permissionless-games_and_upgrade-dgm
-=======
       - just_simulate_eth_017-presigned-pause
       - just_simulate_eth-018-granite-upgrade-council
       - just_simulate_eth-018-granite-upgrade-foundation
->>>>>>> 1492c9f5
+      - just_simulate_eth-019-permissionless-games_and_upgrade-dgm