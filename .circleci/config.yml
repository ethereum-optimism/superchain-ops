version: 2.1

parameters:
  ci_builder_image:
    type: string
    default: us-docker.pkg.dev/oplabs-tools-artifacts/images/ci-builder:v0.47.3
  l1_mainnet_rpc_url:
    type: string
    default: "https://ci-mainnet-l1.optimism.io"
  l1_sepolia_rpc_url:
    type: string
    default: "https://ci-sepolia-l1.optimism.io"
  l2_mainnet_rpc_url:
    type: string
    default: "https://mainnet.optimism.io"
  l2_sepolia_rpc_url:
    type: string
    default: "https://sepolia.optimism.io"
  time_diff_threshold:
    type: integer
    default: 5

jobs:
  check_sepolia_rpc_endpoints:
    circleci_ip_ranges: true
    docker:
      - image: <<pipeline.parameters.ci_builder_image>>
    steps:
      - checkout
      - run:
          name: Check Sepolia RPC Endpoints
          command: |
            if ./ops/verify-geth-endpoint.sh "<< pipeline.parameters.l1_sepolia_rpc_url >>"; then
              if ops/verify-geth-endpoint.sh "<< pipeline.parameters.l2_sepolia_rpc_url >>"; then
                echo "Both RPC endpoints are up to date and not syncing."
                echo "L1_RPC_SEPOLIA=<< pipeline.parameters.l1_sepolia_rpc_url >>" >> $BASH_ENV
                echo "L2_RPC_SEPOLIA=<< pipeline.parameters.l2_sepolia_rpc_url >>" >> $BASH_ENV
              else
                echo "L2 RPC endpoint failed the checks."
                exit 1
              fi
            else
              echo "L1 RPC endpoint failed the checks."
              exit 1
            fi
      - run: |
          cp $BASH_ENV bash.env
      - persist_to_workspace:
          root: .
          paths:
            - bash.env

  check_mainnet_rpc_endpoints:
    circleci_ip_ranges: true
    docker:
      - image: <<pipeline.parameters.ci_builder_image>>
    steps:
      - checkout
      - run:
          name: Check Mainnet RPC Endpoints
          command: |
            if ops/verify-geth-endpoint.sh "<< pipeline.parameters.l1_mainnet_rpc_url >>"; then
              if ops/verify-geth-endpoint.sh "<< pipeline.parameters.l2_mainnet_rpc_url >>"; then
                echo "Both RPC endpoints are up to date and not syncing."
                echo "L1_RPC_MAINNET=<< pipeline.parameters.l1_mainnet_rpc_url >>" >> $BASH_ENV
                echo "L2_RPC_MAINNET=<< pipeline.parameters.l2_mainnet_rpc_url >>" >> $BASH_ENV
              else
                echo "L2 RPC endpoint failed the checks."
                exit 1
              fi
            else
              echo "L1 RPC endpoint failed the checks."
              exit 1
            fi
      - run: |
          cp $BASH_ENV bash.env
      - persist_to_workspace:
          root: .
          paths:
            - bash.env

  check_task_statuses:
    docker:
      - image: <<pipeline.parameters.ci_builder_image>>
    steps:
      - checkout
      - attach_workspace:
          at: .
      - run:
          name: Check task statuses
          command: bash ./script/utils/check-task-statuses.sh

  # TODO: remove/replace when there are real consumers of the RPC URLs
  example_mainnet_job:
    circleci_ip_ranges: true
    docker:
      - image: <<pipeline.parameters.ci_builder_image>>
    steps:
      - attach_workspace:
          at: .
      - run: |
          cat bash.env >> $BASH_ENV
      - run:
          name: Use RPC URLs
          command: |
            if [ -z "$L1_RPC_MAINNET" ] || [ -z "$L2_RPC_MAINNET" ]; then
                echo "Required RPC URLs are not available."
            fi
              L1_RPC_URL=$L1_RPC_MAINNET
              L2_RPC_URL=$L2_RPC_MAINNET
              echo "L1 RPC URL: $L1_RPC_URL"
              echo "L2 RPC URL: $L2_RPC_URL"
              # Use L1_RPC_URL and L2_RPC_URL here.

  just_simulate_sc_rehearsal_1:
    docker:
      - image: <<pipeline.parameters.ci_builder_image>>
    steps:
      - checkout
      - run:
          name: just simulate r1-hello-council
          command: |
            just install
            cd security-council-rehearsals
            just setup r1-hello-council tmp-ci
            cd *r1-hello-council-tmp-ci
            export SIMULATE_WITHOUT_LEDGER=1
            just simulate
            just prepare-json
            just simulate # simulate again to make sure the json is still valid

  just_simulate_sc_rehearsal_2:
    docker:
      - image: <<pipeline.parameters.ci_builder_image>>
    steps:
      - checkout
      - run:
          name: just simulate r2-remove-signer
          command: |
            just install
            cd security-council-rehearsals
            just setup r2-remove-signer tmp-ci
            cd *r2-remove-signer-tmp-ci
            export SIMULATE_WITHOUT_LEDGER=1
            just simulate
            just get-owners
            just prepare
            just simulate # simulate again to make sure the json is still valid

  just_simulate_sc_rehearsal_4:
    docker:
      - image: <<pipeline.parameters.ci_builder_image>>
    steps:
      - checkout
      - run:
          name: just simulate r4-jointly-upgrade
          command: |
            just install
            cd security-council-rehearsals
            just setup r4-jointly-upgrade tmp-ci
            cd *r4-jointly-upgrade-tmp-ci
            export SIMULATE_WITHOUT_LEDGER=1
            just simulate-council
            just prepare-json
            just simulate-council # simulate again to make sure the json is still valid
  just_simulate_eth-015-fallback-permissioned-game:
    docker:
      - image: <<pipeline.parameters.ci_builder_image>>
    steps:
      - checkout
      - run:
          name: just simulate eth/015-fallback-permissioned-game
          command: |
            just install
            cd tasks/eth/015-fallback-permissioned-game
            export SIMULATE_WITHOUT_LEDGER=1
            just \
            --dotenv-path $(pwd)/.env \
            --justfile ../../../single.just \
            simulate
<<<<<<< HEAD
  just_simulate_eth-019-permissionless-games_and_upgrade-dgm:
=======
  just_simulate_eth_017-presigned-pause:
>>>>>>> 118ea2b6
    docker:
      - image: <<pipeline.parameters.ci_builder_image>>
    steps:
      - checkout
      - run:
<<<<<<< HEAD
          name: just simulate eth/019-permissionless-games+upgrade-dgm
          command: |
            just install
            cd tasks/eth/019-permissionless-games+upgrade-dgm
            export SIMULATE_WITHOUT_LEDGER=1
            just \
            --dotenv-path $(pwd)/.env \
            --justfile ../../../single.just \
            simulate
  
=======
          name: just simulate mainnet 017-presigned-pause
          command: |
            just install
            cd tasks/eth/017-presigned-pause
            just \
              --dotenv-path .env \
              --justfile ../../../presigned-pause.just \
              install
            forge build
            export SIMULATE_WITHOUT_LEDGER=1
            export SCRIPT=PresignPauseFromJson_eth_017
            export FOUNDRY_SENDER=0x3041BA32f451F5850c147805F5521AC206421623
            export TEST_SENDER=0x3041BA32f451F5850c147805F5521AC206421623
            just \
              --dotenv-path .env \
              --justfile ../../../presigned-pause.just \
              whoami 0
            just \
              --dotenv-path .env \
              --justfile ../../../presigned-pause.just \
              sign

>>>>>>> 118ea2b6
  forge_build:
    docker:
      - image: <<pipeline.parameters.ci_builder_image>>
    steps:
      - checkout
      - run:
          name: forge build
          command: |
            just install
            forge --version
            forge build --deny-warnings

  forge_fmt:
    docker:
      - image: <<pipeline.parameters.ci_builder_image>>
    steps:
      - checkout
      - run:
          name: forge fmt
          command: |
            just install
            forge --version
            forge fmt --check

  print_versions:
    docker:
      - image: <<pipeline.parameters.ci_builder_image>>
    steps:
      - checkout
      - run:
          name: print versions
          command: |
            just --version
            yq --version
            forge --version

workflows:
  main:
    jobs:
      - print_versions
      # Forge checks.
      - forge_build
      - forge_fmt
      # RPC endpoint checks.
      - check_sepolia_rpc_endpoints
      - check_mainnet_rpc_endpoints
      - example_mainnet_job:
          requires:
            - check_mainnet_rpc_endpoints
      # Verify that all tasks have a valid status in their README.
      - check_task_statuses
      # Task simulations.
      # Please add an invocation to `just simulate` if a ceremony is
      # active (e.g. it is the next ceremony to perform or you
      # expect the ceremony to work continuously), and remove it once
      # the ceremony is for historical archive only (e.g. the
      # ceremony is done).
      - just_simulate_sc_rehearsal_1
      - just_simulate_sc_rehearsal_2
      - just_simulate_sc_rehearsal_4
      - just_simulate_eth-015-fallback-permissioned-game
<<<<<<< HEAD
      - just_simulate_eth-019-permissionless-games_and_upgrade-dgm
=======
      - just_simulate_eth_017-presigned-pause
>>>>>>> 118ea2b6
<|MERGE_RESOLUTION|>--- conflicted
+++ resolved
@@ -178,28 +178,12 @@
             --dotenv-path $(pwd)/.env \
             --justfile ../../../single.just \
             simulate
-<<<<<<< HEAD
-  just_simulate_eth-019-permissionless-games_and_upgrade-dgm:
-=======
   just_simulate_eth_017-presigned-pause:
->>>>>>> 118ea2b6
-    docker:
-      - image: <<pipeline.parameters.ci_builder_image>>
-    steps:
-      - checkout
-      - run:
-<<<<<<< HEAD
-          name: just simulate eth/019-permissionless-games+upgrade-dgm
-          command: |
-            just install
-            cd tasks/eth/019-permissionless-games+upgrade-dgm
-            export SIMULATE_WITHOUT_LEDGER=1
-            just \
-            --dotenv-path $(pwd)/.env \
-            --justfile ../../../single.just \
-            simulate
-  
-=======
+    docker:
+      - image: <<pipeline.parameters.ci_builder_image>>
+    steps:
+      - checkout
+      - run:
           name: just simulate mainnet 017-presigned-pause
           command: |
             just install
@@ -221,8 +205,22 @@
               --dotenv-path .env \
               --justfile ../../../presigned-pause.just \
               sign
-
->>>>>>> 118ea2b6
+  just_simulate_eth-019-permissionless-games_and_upgrade-dgm:
+    docker:
+      - image: <<pipeline.parameters.ci_builder_image>>
+    steps:
+      - checkout
+      - run:
+          name: just simulate eth/019-permissionless-games+upgrade-dgm
+          command: |
+            just install
+            cd tasks/eth/019-permissionless-games+upgrade-dgm
+            export SIMULATE_WITHOUT_LEDGER=1
+            just \
+            --dotenv-path $(pwd)/.env \
+            --justfile ../../../single.just \
+            simulate
+
   forge_build:
     docker:
       - image: <<pipeline.parameters.ci_builder_image>>
@@ -284,8 +282,5 @@
       - just_simulate_sc_rehearsal_2
       - just_simulate_sc_rehearsal_4
       - just_simulate_eth-015-fallback-permissioned-game
-<<<<<<< HEAD
-      - just_simulate_eth-019-permissionless-games_and_upgrade-dgm
-=======
       - just_simulate_eth_017-presigned-pause
->>>>>>> 118ea2b6
+      - just_simulate_eth-019-permissionless-games_and_upgrade-dgm