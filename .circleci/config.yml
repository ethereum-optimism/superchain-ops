version: 2.1

orbs:
  utils: ethereum-optimism/circleci-utils@1.0.8
  slack: circleci/slack@4.10.1

parameters:
  default_docker_image:
    type: string
    default: cimg/base:2024.01
  l1_mainnet_rpc_url:
    type: string
    default: "https://ci-mainnet-l1-archive.optimism.io"
  l1_sepolia_rpc_url:
    type: string
    default: "https://ci-sepolia-l1.optimism.io"
  l2_mainnet_rpc_url:
    type: string
    default: "https://mainnet.optimism.io"
  l2_sepolia_rpc_url:
    type: string
    default: "https://sepolia.optimism.io"
  time_diff_threshold:
    type: integer
    default: 5

commands:
  notify-failures-on-develop:
    description: "Notify Slack"
    parameters:
      channel:
        type: string
        default: C03N11M0BBN
      mentions:
        type: string
        default: ""
    steps:
      - slack/notify:
          channel: << parameters.channel >>
          event: fail
          template: basic_fail_1
          branch_pattern: main
          mentions: "<< parameters.mentions >>"

jobs:
  check_sepolia_rpc_endpoints:
    circleci_ip_ranges: true
    docker:
      - image: <<pipeline.parameters.default_docker_image>>
    steps:
      - utils/checkout-with-mise
      - run:
          name: Check Sepolia RPC Endpoints
          command: |
            if ./ops/verify-geth-endpoint.sh "<< pipeline.parameters.l1_sepolia_rpc_url >>"; then
              if ops/verify-geth-endpoint.sh "<< pipeline.parameters.l2_sepolia_rpc_url >>"; then
                echo "Both RPC endpoints are up to date and not syncing."
                echo "L1_RPC_SEPOLIA=<< pipeline.parameters.l1_sepolia_rpc_url >>" >> $BASH_ENV
                echo "L2_RPC_SEPOLIA=<< pipeline.parameters.l2_sepolia_rpc_url >>" >> $BASH_ENV
              else
                echo "L2 RPC endpoint failed the checks."
                exit 1
              fi
            else
              echo "L1 RPC endpoint failed the checks."
              exit 1
            fi
      - run: |
          cp $BASH_ENV bash.env
      - persist_to_workspace:
          root: .
          paths:
            - bash.env

  check_mainnet_rpc_endpoints:
    circleci_ip_ranges: true
    docker:
      - image: <<pipeline.parameters.default_docker_image>>
    steps:
      - utils/checkout-with-mise
      - run:
          name: Check Mainnet RPC Endpoints
          command: |
            if ops/verify-geth-endpoint.sh "<< pipeline.parameters.l1_mainnet_rpc_url >>"; then
              if ops/verify-geth-endpoint.sh "<< pipeline.parameters.l2_mainnet_rpc_url >>"; then
                echo "Both RPC endpoints are up to date and not syncing."
                echo "L1_RPC_MAINNET=<< pipeline.parameters.l1_mainnet_rpc_url >>" >> $BASH_ENV
                echo "L2_RPC_MAINNET=<< pipeline.parameters.l2_mainnet_rpc_url >>" >> $BASH_ENV
              else
                echo "L2 RPC endpoint failed the checks."
                exit 1
              fi
            else
              echo "L1 RPC endpoint failed the checks."
              exit 1
            fi
      - run: |
          cp $BASH_ENV bash.env
      - persist_to_workspace:
          root: .
          paths:
            - bash.env

  check_task_statuses:
    docker:
      - image: <<pipeline.parameters.default_docker_image>>
    steps:
      - utils/checkout-with-mise
      - attach_workspace:
          at: .
      - run:
          name: Check task statuses
          command: bash ./script/utils/check-task-statuses.sh

  check_nonce_overrides:
    docker:
      - image: <<pipeline.parameters.default_docker_image>>
    steps:
      - utils/checkout-with-mise
      - attach_workspace:
          at: .
      - run:
          name: Check nonce overrides
          command: bash ./script/utils/check-nonce-overrides.sh

  check_superchain_registry:
    docker:
      - image: <<pipeline.parameters.default_docker_image>>
    steps:
      - utils/checkout-with-mise
      - attach_workspace:
          at: .
      - run:
          name: Check superchain registry
          command: |
            just install
            (cd src/improvements && just check-superchain-registry-latest)
      - notify-failures-on-develop:
          mentions: "@security-team"

  # TODO: remove/replace when there are real consumers of the RPC URLs
  example_mainnet_job:
    circleci_ip_ranges: true
    docker:
      - image: <<pipeline.parameters.default_docker_image>>
    steps:
      - attach_workspace:
          at: .
      - run: |
          cat bash.env >> $BASH_ENV
      - run:
          name: Use RPC URLs
          command: |
            if [ -z "$L1_RPC_MAINNET" ] || [ -z "$L2_RPC_MAINNET" ]; then
                echo "Required RPC URLs are not available."
            fi
              L1_RPC_URL=$L1_RPC_MAINNET
              L2_RPC_URL=$L2_RPC_MAINNET
              echo "L1 RPC URL: $L1_RPC_URL"
              echo "L2 RPC URL: $L2_RPC_URL"
              # Use L1_RPC_URL and L2_RPC_URL here.

  just_simulate_sc_rehearsal_1:
    circleci_ip_ranges: true
    docker:
      - image: <<pipeline.parameters.default_docker_image>>
    steps:
      - utils/checkout-with-mise
      - run:
          name: just simulate r1-hello-council
          environment:
            FOUNDRY_PROFILE: ci
          command: |
            just install
            cd security-council-rehearsals
            just setup r1-hello-council tmp-ci
            cd *r1-hello-council-tmp-ci
            export SIMULATE_WITHOUT_LEDGER=1
            just simulate
            just prepare-json
            just simulate # simulate again to make sure the json is still valid

  just_simulate_sc_rehearsal_2:
    circleci_ip_ranges: true
    docker:
      - image: <<pipeline.parameters.default_docker_image>>
    environment:
      FOUNDRY_PROFILE: ci
    steps:
      - utils/checkout-with-mise
      - run:
          name: just simulate r2-remove-signer
          command: |
            just install
            cd security-council-rehearsals
            just setup r2-remove-signer tmp-ci
            cd *r2-remove-signer-tmp-ci
            export SIMULATE_WITHOUT_LEDGER=1
            just simulate
            just get-owners
            just prepare
            just simulate # simulate again to make sure the json is still valid

  just_simulate_sc_rehearsal_4:
    circleci_ip_ranges: true
    docker:
      - image: <<pipeline.parameters.default_docker_image>>
    environment:
      FOUNDRY_PROFILE: ci
    steps:
      - utils/checkout-with-mise
      - run:
          name: just simulate r4-jointly-upgrade
          command: |
            just install
            cd security-council-rehearsals
            just setup r4-jointly-upgrade tmp-ci
            cd *r4-jointly-upgrade-tmp-ci
            export SIMULATE_WITHOUT_LEDGER=1
            just simulate-council
            just prepare-json
            just simulate-council # simulate again to make sure the json is still valid

  just_simulate_nested:
    description: "Runs simulations of a nested task"
    docker:
      - image: <<pipeline.parameters.default_docker_image>>
    parameters:
      task:
        type: string
    steps:
      - utils/checkout-with-mise
      - run:
          name: "simulate nested << parameters.task >>"
          environment:
            FOUNDRY_PROFILE: ci
          command: |
            just install
            cd tasks/<< parameters.task >>
            SIMULATE_WITHOUT_LEDGER=true just \
              --dotenv-path $(pwd)/.env \
              --justfile ../../../nested.just \
              simulate foundation
            SIMULATE_WITHOUT_LEDGER=true just \
              --dotenv-path $(pwd)/.env \
              --justfile ../../../nested.just \
              simulate council

  # TODO: Remove this job once we have stacked simulations for non-terminal tasks implemented.
  just_simulate_nested_improvements:
    circleci_ip_ranges: true
    description: "Runs simulations of a nested task (new superchain-ops improvements)"
    docker:
      - image: <<pipeline.parameters.default_docker_image>>
    parameters:
      task:
        type: string
      signer:
        type: string
    steps:
      - utils/checkout-with-mise
      - run:
          name: "simulate nested << parameters.task >>"
          environment:
            FOUNDRY_PROFILE: ci
          command: |
            just install
            cd src/improvements/tasks/<< parameters.task >>
            SIMULATE_WITHOUT_LEDGER=true just \
              --dotenv-path $(pwd)/.env \
              --justfile ../../../nested.just \
              simulate << parameters.signer >>

  # TODO: Remove this job once we have stacked simulations for non-terminal tasks implemented.
  just_simulate_single_improvements:
    circleci_ip_ranges: true
    description: "Runs simulations of a single task (new superchain-ops improvements)"
    docker:
      - image: <<pipeline.parameters.default_docker_image>>
    parameters:
      task:
        type: string
    steps:
      - utils/checkout-with-mise
      - run:
          name: "simulate single << parameters.task >>"
          environment:
            FOUNDRY_PROFILE: ci
          command: |
            just install
            cd src/improvements/tasks/<< parameters.task >>
            SIMULATE_WITHOUT_LEDGER=true just \
              --dotenv-path $(pwd)/.env \
              --justfile ../../../single.just \
              simulate

  just_simulate_op_sep_prestate_update:
    docker:
      - image: <<pipeline.parameters.default_docker_image>>
    steps:
      - simulate_nested:
          task: "/sep/032-op-pectra-defence"

  simulate_sequence:
    description: "Runs a sequence of simulations"
    parameters:
      network:
        type: string
      tasks:
        type: string
      block_number:
        type: string
    docker:
      - image: <<pipeline.parameters.default_docker_image>>
    steps:
      - utils/checkout-with-mise
      - run:
          name: "Run simulation sequence for network: <<parameters.network>> | tasks: <<parameters.tasks>>"
          command: git submodule update; just clean; just install && echo "yes" | bash ./script/utils/sim-sequence.sh <<parameters.network>> "<<parameters.tasks>>" "<<parameters.block_number>>"

  forge_build:
    docker:
      - image: <<pipeline.parameters.default_docker_image>>
    steps:
      - utils/checkout-with-mise
      - run:
          name: forge build
          command: |
            just install
            forge --version
            forge build --deny-warnings

  forge_fmt:
    docker:
      - image: <<pipeline.parameters.default_docker_image>>
    steps:
      - utils/checkout-with-mise
      - run:
          name: forge fmt
          command: |
            just install
            forge --version
            forge fmt --check

  forge_test:
    circleci_ip_ranges: true
    docker:
      - image: <<pipeline.parameters.default_docker_image>>
    environment:
      FOUNDRY_PROFILE: ci
    steps:
      - utils/checkout-with-mise
      - run:
          name: forge test
          command: |
            forge --version
            forge test -vvv

  template_regression_tests:
    circleci_ip_ranges: true
    docker:
      - image: <<pipeline.parameters.default_docker_image>>
    environment:
      FOUNDRY_PROFILE: ci
    steps:
      - utils/checkout-with-mise
      - run:
          name: Make sure all templates can be simulated.
          command: |
            (cd src/improvements && just simulate-all-templates)

  just_new_recipe_tests:
    circleci_ip_ranges: true
    docker:
      - image: <<pipeline.parameters.default_docker_image>>
    steps:
      - utils/checkout-with-mise
      - run:
          name: just new recipe tests
          command: |
            (cd src/improvements && bash script/test-just-new.sh)

  print_versions:
    docker:
      - image: <<pipeline.parameters.default_docker_image>>
    steps:
      - utils/checkout-with-mise
      - run:
          name: print versions
          command: |
            just --version
            yq --version
            forge --version

  shellcheck:
    docker:
      - image: <<pipeline.parameters.default_docker_image>>
    steps:
      - utils/checkout-with-mise
      - run:
          name: shellcheck
          command:
            | # Justfiles are not shell scripts and should not be checked with shellcheck
            (cd src/improvements/script && shellcheck -x *.sh)

workflows:
  main:
    when:
      or:
        # Trigger on new commits
        - equal: [webhook, << pipeline.trigger_source >>]
        - equal: ["build_four_hours", <<pipeline.schedule.name>>]
    jobs:
      - print_versions:
          context:
            - circleci-repo-readonly-authenticated-github-token
      # Forge checks.
      - forge_build:
          context:
            - circleci-repo-readonly-authenticated-github-token
      - forge_fmt:
          context:
            - circleci-repo-readonly-authenticated-github-token
      - forge_test:
          context:
            - circleci-repo-readonly-authenticated-github-token
      - template_regression_tests
      - just_new_recipe_tests
      - shellcheck:
          context:
            - circleci-repo-readonly-authenticated-github-token
      # RPC endpoint checks.
      - check_sepolia_rpc_endpoints:
          context:
            - circleci-repo-readonly-authenticated-github-token
      - check_mainnet_rpc_endpoints:
          context:
            - circleci-repo-readonly-authenticated-github-token
      - example_mainnet_job:
          context:
            - circleci-repo-readonly-authenticated-github-token
          requires:
            - check_mainnet_rpc_endpoints
      # Verify that all tasks have a valid status in their README.
      - check_task_statuses:
          context:
            - circleci-repo-readonly-authenticated-github-token
      # Verify that all tasks have correctly uppercased nonce overrides.
      - check_nonce_overrides:
          context:
            - circleci-repo-readonly-authenticated-github-token
      # check that superchain-registry is up to date
      - check_superchain_registry:
          context:
            - circleci-repo-readonly-authenticated-github-token
      # Task simulations.
      # Please add an invocation to `just simulate` if a ceremony is
      # active (e.g. it is the next ceremony to perform or you
      # expect the ceremony to work continuously), and remove it once
      # the ceremony is for historical archive only (e.g. the
      # ceremony is done).
      #
      # We skip rehearsal 1 because we already have completed this rehearsal (https://github.com/ethereum-optimism/superchain-ops/pull/459),
      # and now it fails with stack too deep after https://github.com/ethereum-optimism/superchain-ops/pull/528.
      # We wll need to rewrite the rehearsals with the new superchain-ops structure anyway, so this is ok.
      # - just_simulate_sc_rehearsal_1

      # U13 Mainnet Unichain Upgrade - Child-Safe-1
      - just_simulate_nested_improvements:
          name: "simulate nested eth/002-opcm-upgrade-v200 child-safe-1"
          task: "/eth/002-opcm-upgrade-v200"
          signer: "child-safe-1"
          context:
            - circleci-repo-readonly-authenticated-github-token

      # U13 Mainnet Unichain Upgrade - Child-Safe-2
      - just_simulate_nested_improvements:
          name: "simulate nested eth/002-opcm-upgrade-v200 child-safe-2"
          task: "/eth/002-opcm-upgrade-v200"
          signer: "child-safe-2"
          context:
            - circleci-repo-readonly-authenticated-github-token

      # U13 Mainnet Unichain Upgrade - Child-Safe-3
      - just_simulate_nested_improvements:
          name: "simulate nested eth/002-opcm-upgrade-v200 child-safe-3"
          task: "/eth/002-opcm-upgrade-v200"
          signer: "child-safe-3"
          context:
            - circleci-repo-readonly-authenticated-github-token

<<<<<<< HEAD
      - just_simulate_single_improvements:
          name: "simulate single sep/005-deputy-pause-key-rotation"
          task: "sep/005-deputy-pause-key-rotation"
=======
      # U14 Unichain sepolia
      - just_simulate_single_improvements:
          name: "simulate single sep/007-opcm-upgrade-v300-uni"
          task: "/sep/007-opcm-upgrade-v300-uni"
          context:
            - circleci-repo-readonly-authenticated-github-token

      # U14 Sepolia Base Upgrade - Child-Safe-1
      - just_simulate_nested_improvements:
          name: "simulate nested sep/006-opcm-upgrade-v300 child-safe-1"
          task: "/sep/006-opcm-upgrade-v300"
          signer: "child-safe-1"
          context:
            - circleci-repo-readonly-authenticated-github-token

      # U14 Sepolia Base Upgrade - Child-Safe-2
      - just_simulate_nested_improvements:
          name: "simulate nested sep/006-opcm-upgrade-v300 child-safe-2"
          task: "/sep/006-opcm-upgrade-v300"
          signer: "child-safe-2"
>>>>>>> bf7fb7dc
          context:
            - circleci-repo-readonly-authenticated-github-token

      - just_simulate_nested:
          task: "/eth/zora-002-fp-upgrade"
          context:
            - circleci-repo-readonly-authenticated-github-token

      - just_simulate_sc_rehearsal_2:
          context:
            - circleci-repo-readonly-authenticated-github-token
      - just_simulate_sc_rehearsal_4:
          context:
            - circleci-repo-readonly-authenticated-github-token

      - simulate_sequence:
          name: simulate_sequence_eth
          network: "eth"
          tasks: "zora-002"
          block_number: "" # If not specified, the latest block number is used.
          context:
            - circleci-repo-readonly-authenticated-github-token

      - simulate_sequence:
          name: simulate_sequence_sep
          network: "sep"
          tasks: ""
          block_number: "" # If not specified, the latest block number is used.
          context:
            - circleci-repo-readonly-authenticated-github-token<|MERGE_RESOLUTION|>--- conflicted
+++ resolved
@@ -489,11 +489,10 @@
           context:
             - circleci-repo-readonly-authenticated-github-token
 
-<<<<<<< HEAD
       - just_simulate_single_improvements:
           name: "simulate single sep/005-deputy-pause-key-rotation"
           task: "sep/005-deputy-pause-key-rotation"
-=======
+
       # U14 Unichain sepolia
       - just_simulate_single_improvements:
           name: "simulate single sep/007-opcm-upgrade-v300-uni"
@@ -514,7 +513,6 @@
           name: "simulate nested sep/006-opcm-upgrade-v300 child-safe-2"
           task: "/sep/006-opcm-upgrade-v300"
           signer: "child-safe-2"
->>>>>>> bf7fb7dc
           context:
             - circleci-repo-readonly-authenticated-github-token
 
