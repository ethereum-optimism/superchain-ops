version: 2.1

orbs:
  utils: ethereum-optimism/circleci-utils@1.0.8
  slack: circleci/slack@4.10.1

parameters:
  default_docker_image:
    type: string
    default: cimg/base:2024.01
  l1_mainnet_rpc_url:
    type: string
    default: "https://ci-mainnet-l1-archive.optimism.io"
  l1_sepolia_rpc_url:
    type: string
    default: "https://ci-sepolia-l1.optimism.io"
  l2_mainnet_rpc_url:
    type: string
    default: "https://mainnet.optimism.io"
  l2_sepolia_rpc_url:
    type: string
    default: "https://sepolia.optimism.io"
  time_diff_threshold:
    type: integer
    default: 5

commands:  
  simulate:
    description: "Runs simulations of a task"
    parameters:
      task:
        type: string
    steps:
      - utils/checkout-with-mise
      - run:
          name: "simulate << parameters.task >>"
          environment:
            FOUNDRY_PROFILE: ci
          command: |
            just install
            cd tasks/<< parameters.task >>
            SIMULATE_WITHOUT_LEDGER=true just \
              --dotenv-path $(pwd)/.env \
              --justfile ../../../single.just \
              simulate

  simulate_nested:
    description: "Runs simulations of a nested task"
    parameters:
      task:
        type: string
    steps:
      - utils/checkout-with-mise
      - run:
          name: "simulate nested << parameters.task >>"
          environment:
            FOUNDRY_PROFILE: ci
          command: |
            just install
            cd tasks/<< parameters.task >>
            SIMULATE_WITHOUT_LEDGER=true just \
              --dotenv-path $(pwd)/.env \
              --justfile ../../../nested.just \
              simulate foundation
            SIMULATE_WITHOUT_LEDGER=true just \
              --dotenv-path $(pwd)/.env \
              --justfile ../../../nested.just \
              simulate council

  notify-failures-on-develop:
    description: "Notify Slack"
    parameters:
      channel:
        type: string
        default: C03N11M0BBN
      mentions:
        type: string
        default: ""
    steps:
      - slack/notify:
          channel: << parameters.channel >>
          event: fail
          template: basic_fail_1
          branch_pattern: main
          mentions: "<< parameters.mentions >>"

jobs:
  check_sepolia_rpc_endpoints:
    circleci_ip_ranges: true
    docker:
      - image: <<pipeline.parameters.default_docker_image>>
    steps:
      - utils/checkout-with-mise
      - run:
          name: Check Sepolia RPC Endpoints
          command: |
            if ./ops/verify-geth-endpoint.sh "<< pipeline.parameters.l1_sepolia_rpc_url >>"; then
              if ops/verify-geth-endpoint.sh "<< pipeline.parameters.l2_sepolia_rpc_url >>"; then
                echo "Both RPC endpoints are up to date and not syncing."
                echo "L1_RPC_SEPOLIA=<< pipeline.parameters.l1_sepolia_rpc_url >>" >> $BASH_ENV
                echo "L2_RPC_SEPOLIA=<< pipeline.parameters.l2_sepolia_rpc_url >>" >> $BASH_ENV
              else
                echo "L2 RPC endpoint failed the checks."
                exit 1
              fi
            else
              echo "L1 RPC endpoint failed the checks."
              exit 1
            fi
      - run: |
          cp $BASH_ENV bash.env
      - persist_to_workspace:
          root: .
          paths:
            - bash.env

  check_mainnet_rpc_endpoints:
    circleci_ip_ranges: true
    docker:
      - image: <<pipeline.parameters.default_docker_image>>
    steps:
      - utils/checkout-with-mise
      - run:
          name: Check Mainnet RPC Endpoints
          command: |
            if ops/verify-geth-endpoint.sh "<< pipeline.parameters.l1_mainnet_rpc_url >>"; then
              if ops/verify-geth-endpoint.sh "<< pipeline.parameters.l2_mainnet_rpc_url >>"; then
                echo "Both RPC endpoints are up to date and not syncing."
                echo "L1_RPC_MAINNET=<< pipeline.parameters.l1_mainnet_rpc_url >>" >> $BASH_ENV
                echo "L2_RPC_MAINNET=<< pipeline.parameters.l2_mainnet_rpc_url >>" >> $BASH_ENV
              else
                echo "L2 RPC endpoint failed the checks."
                exit 1
              fi
            else
              echo "L1 RPC endpoint failed the checks."
              exit 1
            fi
      - run: |
          cp $BASH_ENV bash.env
      - persist_to_workspace:
          root: .
          paths:
            - bash.env

  check_task_statuses:
    docker:
      - image: <<pipeline.parameters.default_docker_image>>
    steps:
      - utils/checkout-with-mise
      - attach_workspace:
          at: .
      - run:
          name: Check task statuses
          command: bash ./script/utils/check-task-statuses.sh

  check_nonce_overrides:
    docker:
      - image: <<pipeline.parameters.default_docker_image>>
    steps:
      - utils/checkout-with-mise
      - attach_workspace:
          at: .
      - run:
          name: Check nonce overrides
          command: bash ./script/utils/check-nonce-overrides.sh

  check_superchain_registry:
    docker:
      - image: <<pipeline.parameters.default_docker_image>>
    steps:
      - utils/checkout-with-mise
      - attach_workspace:
          at: .
      - run:
          name: Check superchain registry
          command: |
            just install
            (cd src/improvements && just check-superchain-registry-latest)
      - notify-failures-on-develop:
          mentions: "@security-team"

  # TODO: remove/replace when there are real consumers of the RPC URLs
  example_mainnet_job:
    circleci_ip_ranges: true
    docker:
      - image: <<pipeline.parameters.default_docker_image>>
    steps:
      - attach_workspace:
          at: .
      - run: |
          cat bash.env >> $BASH_ENV
      - run:
          name: Use RPC URLs
          command: |
            if [ -z "$L1_RPC_MAINNET" ] || [ -z "$L2_RPC_MAINNET" ]; then
                echo "Required RPC URLs are not available."
            fi
              L1_RPC_URL=$L1_RPC_MAINNET
              L2_RPC_URL=$L2_RPC_MAINNET
              echo "L1 RPC URL: $L1_RPC_URL"
              echo "L2 RPC URL: $L2_RPC_URL"
              # Use L1_RPC_URL and L2_RPC_URL here.

  just_simulate_sc_rehearsal_1:
    circleci_ip_ranges: true
    docker:
      - image: <<pipeline.parameters.default_docker_image>>
    steps:
      - utils/checkout-with-mise
      - run:
          name: just simulate r1-hello-council
          environment:
            FOUNDRY_PROFILE: ci
          command: |
            just install
            cd security-council-rehearsals
            just setup r1-hello-council tmp-ci
            cd *r1-hello-council-tmp-ci
            export SIMULATE_WITHOUT_LEDGER=1
            just simulate
            just prepare-json
            just simulate # simulate again to make sure the json is still valid

  just_simulate_sc_rehearsal_2:
    circleci_ip_ranges: true
    docker:
      - image: <<pipeline.parameters.default_docker_image>>
    steps:
      - utils/checkout-with-mise
      - run:
          name: just simulate r2-remove-signer
          environment:
            FOUNDRY_PROFILE: ci
          command: |
            just install
            cd security-council-rehearsals
            just setup r2-remove-signer tmp-ci
            cd *r2-remove-signer-tmp-ci
            export SIMULATE_WITHOUT_LEDGER=1
            just simulate
            just get-owners
            just prepare
            just simulate # simulate again to make sure the json is still valid

  just_simulate_sc_rehearsal_4:
    circleci_ip_ranges: true
    docker:
      - image: <<pipeline.parameters.default_docker_image>>
    steps:
      - utils/checkout-with-mise
      - run:
          name: just simulate r4-jointly-upgrade
          environment:
            FOUNDRY_PROFILE: ci
          command: |
            just install
            cd security-council-rehearsals
            just setup r4-jointly-upgrade tmp-ci
            cd *r4-jointly-upgrade-tmp-ci
            export SIMULATE_WITHOUT_LEDGER=1
            just simulate-council
            just prepare-json
            just simulate-council # simulate again to make sure the json is still valid

  just_simulate_ink_respected_game_type:
    circleci_ip_ranges: true
    docker:
      - image: <<pipeline.parameters.default_docker_image>>
    steps:
      - simulate:
          task: "/eth/ink-002-set-respected-game-type"

<<<<<<< HEAD
  just_simulate_zora_002_fp_upgrade:
    docker:
      - image: <<pipeline.parameters.default_docker_image>>
    steps:
      - simulate_nested:
          task: "/sep/zora-002-fp-upgrade"

  just_simulate_sony_001_holocene_system_config_upgrade:
    docker:
      - image: <<pipeline.parameters.default_docker_image>>
    steps:
      - simulate_nested:
          task: "/eth/sony-001-holocene-system-config-upgrade"
          
  just_simulate_sony_002_fp_holocene_pectra_upgrade:
    docker:
      - image: <<pipeline.parameters.default_docker_image>>
    steps:
      - simulate_nested:
          task: "/eth/sony-002-fp-holocene-pectra-upgrade"

=======
>>>>>>> fa181b70
  forge_build:
    docker:
      - image: <<pipeline.parameters.default_docker_image>>
    steps:
      - utils/checkout-with-mise
      - run:
          name: forge build
          command: |
            just install
            forge --version
            forge build --deny-warnings

  forge_fmt:
    docker:
      - image: <<pipeline.parameters.default_docker_image>>
    steps:
      - utils/checkout-with-mise
      - run:
          name: forge fmt
          command: |
            just install
            forge --version
            forge fmt --check
  
  forge_test:
    circleci_ip_ranges: true
    docker:
      - image: <<pipeline.parameters.default_docker_image>>
    steps:
      - utils/checkout-with-mise
      - run:
          name: forge test
          environment:
            FOUNDRY_PROFILE: ci
          command: |
            forge --version
            forge test -vvv
  
  monorepo_integration_test:
    circleci_ip_ranges: true
    docker:
      - image: <<pipeline.parameters.default_docker_image>>
    environment:
      FOUNDRY_PROFILE: ci
    steps:
      - utils/checkout-with-mise
      - run:
          name: monorepo integration tests
          command: |
            (cd src/improvements && just monorepo-integration-test)
      - notify-failures-on-develop:
          mentions: "@security-team"
      - run:
          name: Print failed test traces
          command: (cd src/improvements && just monorepo-integration-test rerun)
          when: on_fail

  print_versions:
    docker:
      - image: <<pipeline.parameters.default_docker_image>>
    steps:
      - utils/checkout-with-mise
      - run:
          name: print versions
          command: |
            just --version
            yq --version
            forge --version

  shellcheck:
    docker:
      - image: <<pipeline.parameters.default_docker_image>>
    steps:
      - utils/checkout-with-mise
      - run:
          name: shellcheck
          command: | # Justfiles are not shell scripts and should not be checked with shellcheck
            (cd src/improvements/script && shellcheck -x *.sh)

workflows:
  main:
    when:
      or:
        # Trigger on new commits
        - equal: [webhook, << pipeline.trigger_source >>]
        - equal: ["build_four_hours", <<pipeline.schedule.name>>]
    jobs:
      - print_versions:
          context:
            - circleci-repo-readonly-authenticated-github-token
      # Forge checks.
      - forge_build:
          context:
            - circleci-repo-readonly-authenticated-github-token
      - forge_fmt:
          context:
            - circleci-repo-readonly-authenticated-github-token
      - forge_test:
          context:
            - circleci-repo-readonly-authenticated-github-token
      # This is a long running job, so we only run it on the main branch.
      - monorepo_integration_test:
          context:
            - circleci-repo-readonly-authenticated-github-token
          filters:
            branches:
              only: main
      - shellcheck:
          context:
            - circleci-repo-readonly-authenticated-github-token
      # RPC endpoint checks.
      - check_sepolia_rpc_endpoints:
          context:
            - circleci-repo-readonly-authenticated-github-token
      - check_mainnet_rpc_endpoints:
          context:
            - circleci-repo-readonly-authenticated-github-token
      - example_mainnet_job:
          context:
            - circleci-repo-readonly-authenticated-github-token
          requires:
            - check_mainnet_rpc_endpoints
      # Verify that all tasks have a valid status in their README.
      - check_task_statuses:
          context:
            - circleci-repo-readonly-authenticated-github-token
      # Verify that all tasks have correctly uppercased nonce overrides.
      - check_nonce_overrides:
          context:
            - circleci-repo-readonly-authenticated-github-token
      # check that superchain-registry is up to date
      - check_superchain_registry:
          context:
            - circleci-repo-readonly-authenticated-github-token
      # Task simulations.
      # Please add an invocation to `just simulate` if a ceremony is
      # active (e.g. it is the next ceremony to perform or you
      # expect the ceremony to work continuously), and remove it once
      # the ceremony is for historical archive only (e.g. the
      # ceremony is done).
      #
      # We skip rehearsal 1 because we already have completed this rehearsal (https://github.com/ethereum-optimism/superchain-ops/pull/459),
      # and now it fails with stack too deep after https://github.com/ethereum-optimism/superchain-ops/pull/528.
      # We wll need to rewrite the rehearsals with the new superchain-ops structure anyway, so this is ok.
      # - just_simulate_sc_rehearsal_1
<<<<<<< HEAD
      - just_simulate_sc_rehearsal_2
      - just_simulate_sc_rehearsal_4
      - just_simulate_ink_respected_game_type
      - just_simulate_sony_001_holocene_system_config_upgrade
      - just_simulate_sony_002_fp_holocene_pectra_upgrade
=======
      - just_simulate_sc_rehearsal_2:
          context:
            - circleci-repo-readonly-authenticated-github-token
      - just_simulate_sc_rehearsal_4:
          context:
            - circleci-repo-readonly-authenticated-github-token
      - just_simulate_ink_respected_game_type:
          context:
            - circleci-repo-readonly-authenticated-github-token
>>>>>>> fa181b70
      # sepolia
       <|MERGE_RESOLUTION|>--- conflicted
+++ resolved
@@ -263,22 +263,6 @@
             just prepare-json
             just simulate-council # simulate again to make sure the json is still valid
 
-  just_simulate_ink_respected_game_type:
-    circleci_ip_ranges: true
-    docker:
-      - image: <<pipeline.parameters.default_docker_image>>
-    steps:
-      - simulate:
-          task: "/eth/ink-002-set-respected-game-type"
-
-<<<<<<< HEAD
-  just_simulate_zora_002_fp_upgrade:
-    docker:
-      - image: <<pipeline.parameters.default_docker_image>>
-    steps:
-      - simulate_nested:
-          task: "/sep/zora-002-fp-upgrade"
-
   just_simulate_sony_001_holocene_system_config_upgrade:
     docker:
       - image: <<pipeline.parameters.default_docker_image>>
@@ -293,8 +277,6 @@
       - simulate_nested:
           task: "/eth/sony-002-fp-holocene-pectra-upgrade"
 
-=======
->>>>>>> fa181b70
   forge_build:
     docker:
       - image: <<pipeline.parameters.default_docker_image>>
@@ -440,22 +422,20 @@
       # and now it fails with stack too deep after https://github.com/ethereum-optimism/superchain-ops/pull/528.
       # We wll need to rewrite the rehearsals with the new superchain-ops structure anyway, so this is ok.
       # - just_simulate_sc_rehearsal_1
-<<<<<<< HEAD
       - just_simulate_sc_rehearsal_2
       - just_simulate_sc_rehearsal_4
       - just_simulate_ink_respected_game_type
-      - just_simulate_sony_001_holocene_system_config_upgrade
-      - just_simulate_sony_002_fp_holocene_pectra_upgrade
-=======
+      - just_simulate_sony_001_holocene_system_config_upgrade:
+          context:
+            - circleci-repo-readonly-authenticated-github-token
+      - just_simulate_sony_002_fp_holocene_pectra_upgrade:
+          context:
+            - circleci-repo-readonly-authenticated-github-token
       - just_simulate_sc_rehearsal_2:
           context:
             - circleci-repo-readonly-authenticated-github-token
       - just_simulate_sc_rehearsal_4:
           context:
             - circleci-repo-readonly-authenticated-github-token
-      - just_simulate_ink_respected_game_type:
-          context:
-            - circleci-repo-readonly-authenticated-github-token
->>>>>>> fa181b70
       # sepolia
        