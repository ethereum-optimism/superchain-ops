--- conflicted
+++ resolved
@@ -222,7 +222,7 @@
             just simulate-council
             just prepare-json
             just simulate-council # simulate again to make sure the json is still valid
-  
+
   just_simulate_ink_respected_game_type:
     docker:
       - image: << pipeline.parameters.ci_builder_image >>
@@ -311,11 +311,6 @@
       - just_simulate_sc_rehearsal_1
       - just_simulate_sc_rehearsal_2
       - just_simulate_sc_rehearsal_4
-<<<<<<< HEAD
-      - just_simulate_permissionless_fp_upgrade
       - just_simulate_ink_respected_game_type
       - simulate_eth_026
-=======
-      - just_simulate_ink_respected_game_type
-      # sepolia
->>>>>>> ee0bf085
+      # sepolia