version: 2.1

parameters:
  ci_builder_image:
    type: string
    default: us-docker.pkg.dev/oplabs-tools-artifacts/images/ci-builder:v0.47.3
  l1_mainnet_rpc_url:
    type: string
    default: "https://ci-mainnet-l1.optimism.io"
  l1_sepolia_rpc_url:
    type: string
    default: "https://ci-sepolia-l1.optimism.io"
  l2_mainnet_rpc_url:
    type: string
    default: "https://mainnet.optimism.io"
  l2_sepolia_rpc_url:
    type: string
    default: "https://sepolia.optimism.io"
  time_diff_threshold:
    type: integer
    default: 5

commands:
  simulate:
    description: "Runs simulations of a task"
    parameters:
      task:
        type: string
    steps:
      - checkout
      - run:
          name: "simulate << parameters.task >>"
          command: |
            just install
            cd tasks/<< parameters.task >>
            SIMULATE_WITHOUT_LEDGER=true just \
              --dotenv-path $(pwd)/.env \
              --justfile ../../../single.just \
              simulate

  simulate_nested:
    description: "Runs simulations of a nested task"
    parameters:
      task:
        type: string
    steps:
      - checkout
      - run:
          name: "simulate nested << parameters.task >>"
          command: |
            just install
            cd tasks/<< parameters.task >>
            SIMULATE_WITHOUT_LEDGER=true just \
              --dotenv-path $(pwd)/.env \
              --justfile ../../../nested.just \
              simulate foundation
            SIMULATE_WITHOUT_LEDGER=true just \
              --dotenv-path $(pwd)/.env \
              --justfile ../../../nested.just \
              simulate council

jobs:
  check_sepolia_rpc_endpoints:
    circleci_ip_ranges: true
    docker:
      - image: <<pipeline.parameters.ci_builder_image>>
    steps:
      - checkout
      - run:
          name: Check Sepolia RPC Endpoints
          command: |
            if ./ops/verify-geth-endpoint.sh "<< pipeline.parameters.l1_sepolia_rpc_url >>"; then
              if ops/verify-geth-endpoint.sh "<< pipeline.parameters.l2_sepolia_rpc_url >>"; then
                echo "Both RPC endpoints are up to date and not syncing."
                echo "L1_RPC_SEPOLIA=<< pipeline.parameters.l1_sepolia_rpc_url >>" >> $BASH_ENV
                echo "L2_RPC_SEPOLIA=<< pipeline.parameters.l2_sepolia_rpc_url >>" >> $BASH_ENV
              else
                echo "L2 RPC endpoint failed the checks."
                exit 1
              fi
            else
              echo "L1 RPC endpoint failed the checks."
              exit 1
            fi
      - run: |
          cp $BASH_ENV bash.env
      - persist_to_workspace:
          root: .
          paths:
            - bash.env

  check_mainnet_rpc_endpoints:
    circleci_ip_ranges: true
    docker:
      - image: <<pipeline.parameters.ci_builder_image>>
    steps:
      - checkout
      - run:
          name: Check Mainnet RPC Endpoints
          command: |
            if ops/verify-geth-endpoint.sh "<< pipeline.parameters.l1_mainnet_rpc_url >>"; then
              if ops/verify-geth-endpoint.sh "<< pipeline.parameters.l2_mainnet_rpc_url >>"; then
                echo "Both RPC endpoints are up to date and not syncing."
                echo "L1_RPC_MAINNET=<< pipeline.parameters.l1_mainnet_rpc_url >>" >> $BASH_ENV
                echo "L2_RPC_MAINNET=<< pipeline.parameters.l2_mainnet_rpc_url >>" >> $BASH_ENV
              else
                echo "L2 RPC endpoint failed the checks."
                exit 1
              fi
            else
              echo "L1 RPC endpoint failed the checks."
              exit 1
            fi
      - run: |
          cp $BASH_ENV bash.env
      - persist_to_workspace:
          root: .
          paths:
            - bash.env

  check_task_statuses:
    docker:
      - image: <<pipeline.parameters.ci_builder_image>>
    steps:
      - checkout
      - attach_workspace:
          at: .
      - run:
          name: Check task statuses
          command: bash ./script/utils/check-task-statuses.sh

  check_nonce_overrides:
    docker:
      - image: <<pipeline.parameters.ci_builder_image>>
    steps:
      - checkout
      - attach_workspace:
          at: .
      - run:
          name: Check nonce overrides
          command: bash ./script/utils/check-nonce-overrides.sh

  # TODO: remove/replace when there are real consumers of the RPC URLs
  example_mainnet_job:
    circleci_ip_ranges: true
    docker:
      - image: <<pipeline.parameters.ci_builder_image>>
    steps:
      - attach_workspace:
          at: .
      - run: |
          cat bash.env >> $BASH_ENV
      - run:
          name: Use RPC URLs
          command: |
            if [ -z "$L1_RPC_MAINNET" ] || [ -z "$L2_RPC_MAINNET" ]; then
                echo "Required RPC URLs are not available."
            fi
              L1_RPC_URL=$L1_RPC_MAINNET
              L2_RPC_URL=$L2_RPC_MAINNET
              echo "L1 RPC URL: $L1_RPC_URL"
              echo "L2 RPC URL: $L2_RPC_URL"
              # Use L1_RPC_URL and L2_RPC_URL here.

  just_simulate_sc_rehearsal_1:
    docker:
      - image: <<pipeline.parameters.ci_builder_image>>
    steps:
      - checkout
      - run:
          name: just simulate r1-hello-council
          command: |
            just install
            cd security-council-rehearsals
            just setup r1-hello-council tmp-ci
            cd *r1-hello-council-tmp-ci
            export SIMULATE_WITHOUT_LEDGER=1
            just simulate
            just prepare-json
            just simulate # simulate again to make sure the json is still valid

  just_simulate_sc_rehearsal_2:
    docker:
      - image: <<pipeline.parameters.ci_builder_image>>
    steps:
      - checkout
      - run:
          name: just simulate r2-remove-signer
          command: |
            just install
            cd security-council-rehearsals
            just setup r2-remove-signer tmp-ci
            cd *r2-remove-signer-tmp-ci
            export SIMULATE_WITHOUT_LEDGER=1
            just simulate
            just get-owners
            just prepare
            just simulate # simulate again to make sure the json is still valid

  just_simulate_sc_rehearsal_4:
    docker:
      - image: <<pipeline.parameters.ci_builder_image>>
    steps:
      - checkout
      - run:
          name: just simulate r4-jointly-upgrade
          command: |
            just install
            cd security-council-rehearsals
            just setup r4-jointly-upgrade tmp-ci
            cd *r4-jointly-upgrade-tmp-ci
            export SIMULATE_WITHOUT_LEDGER=1
            just simulate-council
            just prepare-json
            just simulate-council # simulate again to make sure the json is still valid

  simulate_sep_027:
    docker:
      - image: << pipeline.parameters.ci_builder_image >>
    steps:
      - simulate_nested:
          task: "sep/027-holocene-system-config-upgrade-and-init-multi-chain"

  just_simulate_permissionless_fp_upgrade:
    docker:
      - image: << pipeline.parameters.ci_builder_image >>
    steps:
      - simulate_nested:
          task: "/eth/ink-001-permissionless-proofs"

  just_simulate_ink_respected_game_type:
    docker:
      - image: << pipeline.parameters.ci_builder_image >>
    steps:
      - simulate:
          task: "/eth/ink-002-set-respected-game-type"

  forge_build:
    docker:
      - image: <<pipeline.parameters.ci_builder_image>>
    steps:
      - checkout
      - run:
          name: forge build
          command: |
            just install
            forge --version
            forge build --deny-warnings

  forge_fmt:
    docker:
      - image: <<pipeline.parameters.ci_builder_image>>
    steps:
      - checkout
      - run:
          name: forge fmt
          command: |
            just install
            forge --version
            forge fmt --check
  forge_test:
    docker:
      - image: <<pipeline.parameters.ci_builder_image>>
    steps:
      - checkout
      - run:
          name: forge test
          command: |
            forge --version
            forge test -vvv

  print_versions:
    docker:
      - image: <<pipeline.parameters.ci_builder_image>>
    steps:
      - checkout
      - run:
          name: print versions
          command: |
            just --version
            yq --version
            forge --version

  simulate_sep_026:
    docker:
      - image: << pipeline.parameters.ci_builder_image >>
    steps:
      - simulate_nested:
          task: "sep/026-fp-holocene-upgrade-fix"

workflows:
  main:
    jobs:
      - print_versions
      # Forge checks.
      - forge_build
      - forge_fmt
      - forge_test
      # RPC endpoint checks.
      - check_sepolia_rpc_endpoints
      - check_mainnet_rpc_endpoints
      - example_mainnet_job:
          requires:
            - check_mainnet_rpc_endpoints
      # Verify that all tasks have a valid status in their README.
      - check_task_statuses
      # Verify that all tasks have correctly uppercased nonce overrides.
      - check_nonce_overrides
      # Task simulations.
      # Please add an invocation to `just simulate` if a ceremony is
      # active (e.g. it is the next ceremony to perform or you
      # expect the ceremony to work continuously), and remove it once
      # the ceremony is for historical archive only (e.g. the
      # ceremony is done).
      - just_simulate_sc_rehearsal_1
      - just_simulate_sc_rehearsal_2
      - just_simulate_sc_rehearsal_4
      - just_simulate_permissionless_fp_upgrade
<<<<<<< HEAD
      - simulate_sep_027
=======
      - just_simulate_ink_respected_game_type
      # sepolia
      - simulate_sep_026
>>>>>>> e766df11
<|MERGE_RESOLUTION|>--- conflicted
+++ resolved
@@ -316,10 +316,7 @@
       - just_simulate_sc_rehearsal_2
       - just_simulate_sc_rehearsal_4
       - just_simulate_permissionless_fp_upgrade
-<<<<<<< HEAD
-      - simulate_sep_027
-=======
       - just_simulate_ink_respected_game_type
       # sepolia
       - simulate_sep_026
->>>>>>> e766df11
+      - simulate_sep_027