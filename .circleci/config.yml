version: 2.1

parameters:
  ci_builder_image:
    type: string
    default: us-docker.pkg.dev/oplabs-tools-artifacts/images/ci-builder:v0.47.3
  l1_mainnet_rpc_url:
    type: string
    default: "https://ci-mainnet-l1.optimism.io"
  l1_sepolia_rpc_url:
    type: string
    default: "https://ci-sepolia-l1.optimism.io"
  l2_mainnet_rpc_url:
    type: string
    default: "https://mainnet.optimism.io"
  l2_sepolia_rpc_url:
    type: string
    default: "https://sepolia.optimism.io"
  time_diff_threshold:
    type: integer
    default: 5

jobs:
  check_sepolia_rpc_endpoints:
    circleci_ip_ranges: true
    docker:
      - image: <<pipeline.parameters.ci_builder_image>>
    steps:
      - checkout
      - run:
          name: Check Sepolia RPC Endpoints
          command: |
            if ./ops/verify-geth-endpoint.sh "<< pipeline.parameters.l1_sepolia_rpc_url >>"; then
              if ops/verify-geth-endpoint.sh "<< pipeline.parameters.l2_sepolia_rpc_url >>"; then
                echo "Both RPC endpoints are up to date and not syncing."
                echo "L1_RPC_SEPOLIA=<< pipeline.parameters.l1_sepolia_rpc_url >>" >> $BASH_ENV
                echo "L2_RPC_SEPOLIA=<< pipeline.parameters.l2_sepolia_rpc_url >>" >> $BASH_ENV
              else
                echo "L2 RPC endpoint failed the checks."
                exit 1
              fi
            else
              echo "L1 RPC endpoint failed the checks."
              exit 1
            fi
      - run: |
          cp $BASH_ENV bash.env
      - persist_to_workspace:
          root: .
          paths:
            - bash.env

  check_mainnet_rpc_endpoints:
    circleci_ip_ranges: true
    docker:
      - image: <<pipeline.parameters.ci_builder_image>>
    steps:
      - checkout
      - run:
          name: Check Mainnet RPC Endpoints
          command: |
            if ops/verify-geth-endpoint.sh "<< pipeline.parameters.l1_mainnet_rpc_url >>";then
              if ops/verify-geth-endpoint.sh "<< pipeline.parameters.l2_mainnet_rpc_url >>"; then
                echo "Both RPC endpoints are up to date and not syncing."
                echo "L1_RPC_MAINNET=<< pipeline.parameters.l1_mainnet_rpc_url >>" >> $BASH_ENV
                echo "L2_RPC_MAINNET=<< pipeline.parameters.l2_mainnet_rpc_url >>" >> $BASH_ENV
              else
                echo "L2 RPC endpoint failed the checks."
                exit 1
              fi
            else
              echo "L1 RPC endpoint failed the checks."
              exit 1
            fi
      - run: |
          cp $BASH_ENV bash.env
      - persist_to_workspace:
          root: .
          paths:
            - bash.env

  check_task_statuses:
    docker:
      - image: <<pipeline.parameters.ci_builder_image>>
    steps:
      - checkout
      - attach_workspace:
          at: .
      - run:
          name: Check task statuses
          command: bash ./script/utils/check-task-statuses.sh

  # TODO: remove/replace when there are real consumers of the RPC URLs
  example_mainnet_job:
    circleci_ip_ranges: true
    docker:
      - image: <<pipeline.parameters.ci_builder_image>>
    steps:
      - attach_workspace:
          at: .
      - run: |
          cat bash.env >> $BASH_ENV
      - run:
          name: Use RPC URLs
          command: |
            if [ -z "$L1_RPC_MAINNET" ] || [ -z "$L2_RPC_MAINNET" ]; then
                echo "Required RPC URLs are not available."
            fi
              L1_RPC_URL=$L1_RPC_MAINNET
              L2_RPC_URL=$L2_RPC_MAINNET
              echo "L1 RPC URL: $L1_RPC_URL"
              echo "L2 RPC URL: $L2_RPC_URL"
              # Use L1_RPC_URL and L2_RPC_URL here.

  just_simulate_sc_rehearsal_1:
    docker:
      - image: <<pipeline.parameters.ci_builder_image>>
    steps:
      - checkout
      - run:
          name: just simulate r1-hello-council
          command: |
            just install
            cd security-council-rehearsals
            just setup r1-hello-council tmp-ci
            cd *r1-hello-council-tmp-ci
            export SIMULATE_WITHOUT_LEDGER=1
            just simulate
            just prepare-json
            just simulate # simulate again to make sure the json is still valid

  just_simulate_sc_rehearsal_2:
    docker:
      - image: <<pipeline.parameters.ci_builder_image>>
    steps:
      - checkout
      - run:
          name: just simulate r2-remove-signer
          command: |
            just install
            cd security-council-rehearsals
            just setup r2-remove-signer tmp-ci
            cd *r2-remove-signer-tmp-ci
            export SIMULATE_WITHOUT_LEDGER=1
            just simulate
            just get-owners
            just prepare
            just simulate # simulate again to make sure the json is still valid

  just_simulate_sc_rehearsal_4:
    docker:
      - image: <<pipeline.parameters.ci_builder_image>>
    steps:
      - checkout
      - run:
          name: just simulate r4-jointly-upgrade
          command: |
            just install
            cd security-council-rehearsals
            just setup r4-jointly-upgrade tmp-ci
            cd *r4-jointly-upgrade-tmp-ci
            export SIMULATE_WITHOUT_LEDGER=1
            just simulate-council
            just prepare-json
            just simulate-council # simulate again to make sure the json is still valid

<<<<<<< HEAD
  just_simulate_sep-mmz-002-key-handover:
    docker:
      - image: <<pipeline.parameters.ci_builder_image>>
    steps:
      - checkout
      - run:
          name: just simulate sep/mmz-002-key-handover
          command: |
            go install github.com/mikefarah/yq/v4@latest
            just install
            cd tasks/sep/mmz-002-key-handover
            export SIMULATE_WITHOUT_LEDGER=1
            just \
            --dotenv-path $(pwd)/.env \
            --justfile ../../../single.just \
            simulate

  just_simulate_eth-mmz-002-key-handover:
    docker:
      - image: <<pipeline.parameters.ci_builder_image>>
    steps:
      - checkout
      - run:
          name: just simulate eth/mmz-002-key-handover
          command: |
            go install github.com/mikefarah/yq/v4@latest
            just install
            cd tasks/eth/mmz-002-key-handover
            export SIMULATE_WITHOUT_LEDGER=1
            just \
            --dotenv-path $(pwd)/.env \
            --justfile ../../../single.just \
            simulate

=======
>>>>>>> b466ac76
  forge_fmt:
    docker:
      - image: <<pipeline.parameters.ci_builder_image>>
    steps:
      - checkout
      - run:
          name: forge fmt
          command: |
            just install
            forge --version
            forge fmt --check

  print_versions:
    docker:
      - image: <<pipeline.parameters.ci_builder_image>>
    steps:
      - checkout
      - run:
          name: print versions
          command: |
            just --version
            yq --version
            forge --version

workflows:
  print_versions:
    jobs:
      - print_versions
  forge_checks:
    jobs:
      - forge_fmt
  check_rpc_endpoints:
    jobs:
      - check_sepolia_rpc_endpoints
      - check_mainnet_rpc_endpoints
      - example_mainnet_job:
          requires:
            - check_mainnet_rpc_endpoints
  task_validation:
    jobs:
      - check_task_statuses
  check_just_simulate:
    jobs:
      # Please add an invocation to `just simulate` if a ceremony is
      # active (e.g. it is the next ceremony to perform or you
      # expect the ceremony to work continuously), and remove it once
      # the ceremony is for historical archive only (e.g. the
      # ceremony is done).
      - just_simulate_sc_rehearsal_1
      - just_simulate_sc_rehearsal_2
<<<<<<< HEAD
      - just_simulate_sc_rehearsal_4
      - just_simulate_sep-mmz-002-key-handover
      - just_simulate_eth-mmz-002-key-handover
=======
      - just_simulate_sc_rehearsal_4
>>>>>>> b466ac76
<|MERGE_RESOLUTION|>--- conflicted
+++ resolved
@@ -164,43 +164,23 @@
             just prepare-json
             just simulate-council # simulate again to make sure the json is still valid
 
-<<<<<<< HEAD
-  just_simulate_sep-mmz-002-key-handover:
-    docker:
-      - image: <<pipeline.parameters.ci_builder_image>>
-    steps:
-      - checkout
-      - run:
-          name: just simulate sep/mmz-002-key-handover
+  just_simulate_eth-mmz-002-key-handover:
+    docker:
+      - image: <<pipeline.parameters.ci_builder_image>>
+    steps:
+      - checkout
+      - run:
+          name: just simulate eth/mmz-002-key-handover
           command: |
             go install github.com/mikefarah/yq/v4@latest
             just install
-            cd tasks/sep/mmz-002-key-handover
+            cd tasks/eth/mmz-002-key-handover
             export SIMULATE_WITHOUT_LEDGER=1
             just \
             --dotenv-path $(pwd)/.env \
             --justfile ../../../single.just \
             simulate
 
-  just_simulate_eth-mmz-002-key-handover:
-    docker:
-      - image: <<pipeline.parameters.ci_builder_image>>
-    steps:
-      - checkout
-      - run:
-          name: just simulate eth/mmz-002-key-handover
-          command: |
-            go install github.com/mikefarah/yq/v4@latest
-            just install
-            cd tasks/eth/mmz-002-key-handover
-            export SIMULATE_WITHOUT_LEDGER=1
-            just \
-            --dotenv-path $(pwd)/.env \
-            --justfile ../../../single.just \
-            simulate
-
-=======
->>>>>>> b466ac76
   forge_fmt:
     docker:
       - image: <<pipeline.parameters.ci_builder_image>>
@@ -251,10 +231,5 @@
       # ceremony is done).
       - just_simulate_sc_rehearsal_1
       - just_simulate_sc_rehearsal_2
-<<<<<<< HEAD
       - just_simulate_sc_rehearsal_4
-      - just_simulate_sep-mmz-002-key-handover
-      - just_simulate_eth-mmz-002-key-handover
-=======
-      - just_simulate_sc_rehearsal_4
->>>>>>> b466ac76
+      - just_simulate_eth-mmz-002-key-handover