--- conflicted
+++ resolved
@@ -401,14 +401,10 @@
           filters:
             branches:
               only: main
-<<<<<<< HEAD
       - template_regression_tests
-      - shellcheck
-=======
       - shellcheck:
           context:
             - circleci-repo-readonly-authenticated-github-token
->>>>>>> 83a519ca
       # RPC endpoint checks.
       - check_sepolia_rpc_endpoints:
           context:
