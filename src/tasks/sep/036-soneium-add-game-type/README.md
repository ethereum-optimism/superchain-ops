# 036-soneium-add-game-type

<<<<<<< HEAD
Status: [CANCELLED]
=======
Status: [CANCELLED] 

This task has been delayed (date TBD).
>>>>>>> fab658bc

## Objective

This task adds the dispute game type 0 (Permissionless) to the Dispute Game Factory on Soneium Minato Testnet.

## Simulation & Signing

Simulation commands for each safe:
```bash
cd src/tasks/sep/036-soneium-add-game-type
SIMULATE_WITHOUT_LEDGER=1 SKIP_DECODE_AND_PRINT=1 just --dotenv-path $(pwd)/.env simulate <council|foundation>
```

Signing commands for each safe:
```bash
cd src/tasks/sep/036-soneium-add-game-type
SKIP_DECODE_AND_PRINT=1 just --dotenv-path $(pwd)/.env sign <council|foundation>
```<|MERGE_RESOLUTION|>--- conflicted
+++ resolved
@@ -1,12 +1,9 @@
 # 036-soneium-add-game-type
 
-<<<<<<< HEAD
-Status: [CANCELLED]
-=======
 Status: [CANCELLED] 
 
 This task has been delayed (date TBD).
->>>>>>> fab658bc
+
 
 ## Objective
 
