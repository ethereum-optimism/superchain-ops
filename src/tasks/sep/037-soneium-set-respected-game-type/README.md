--- conflicted
+++ resolved
@@ -1,11 +1,8 @@
 # 037-soneium-set-respected-game-type
 
 Status: [CANCELLED]
-<<<<<<< HEAD
-=======
 
 This task has been delayed (date TBD).
->>>>>>> bc94d42e
 
 ## Objective
 
