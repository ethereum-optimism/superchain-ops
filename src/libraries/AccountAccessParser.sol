// SPDX-License-Identifier: MIT
pragma solidity ^0.8.0;

import {Vm, VmSafe} from "forge-std/Vm.sol";
import {console} from "forge-std/console.sol";
import {stdJson} from "forge-std/StdJson.sol";
import {IERC20} from "forge-std/interfaces/IERC20.sol";
import {LibString} from "@solady/utils/LibString.sol";

/// @notice Parses account accesses into decoded transfers and state diffs.
/// The core methods intended to be part of the public interface are `decodeAndPrint`, `decode`,
/// `getUniqueWrites`, and `getStateDiffFor`. Example usage:
///
/// ```solidity
/// contract MyContract {
///     using AccountAccessParser for VmSafe.AccountAccess[];
///
///     function myFunction(VmSafe.AccountAccess[] memory accountAccesses) public {
///         // Decode all state changes and ETH/ERC20 transfers and print to the terminal.
///         accountAccesses.decodeAndPrint();
///
///         // Get all decoded data without printing.
///         (
///             AccountAccessParser.DecodedTransfer[] memory transfers,
///             AccountAccessParser.DecodedStateDiff[] memory diffs
///         ) = accountAccesses.decode();
///
///         // Get the state diff for a given account.
///         StateDiff[] memory diffs = accountAccesses.getStateDiffFor(myContract);
///
///         // Get an array of all unique accounts that had state changes.
///         address[] memory accountsWithStateChanges = accountAccesses.getUniqueWrites();
///     }
/// }
/// ```
library AccountAccessParser {
    using LibString for string;
    using stdJson for string;

    address internal constant ETHER = 0xEeeeeEeeeEeEeeEeEeEeeEEEeeeeEeeeeeeeEEeE;
    address internal constant ZERO = address(0);
    address internal constant VM_ADDRESS = address(uint160(uint256(keccak256("hevm cheat code"))));
    Vm internal constant vm = Vm(VM_ADDRESS);

    struct StateDiff {
        bytes32 slot;
        bytes32 oldValue;
        bytes32 newValue;
    }

    struct DecodedSlot {
        string kind;
        string oldValue; // Decoded stringified value.
        string newValue; // Decoded stringified value.
        string summary;
        string detail;
    }

    struct DecodedStateDiff {
        address who;
        uint256 l2ChainId;
        string contractName;
        StateDiff raw;
        DecodedSlot decoded;
    }

    struct DecodedTransfer {
        address from;
        address to;
        uint256 value;
        address tokenAddress;
    }

    // Temporary struct used during deduplication.
    struct TempStateChange {
        address who;
        bytes32 slot;
        bytes32 firstOld;
        bytes32 lastNew;
    }

    // Leading underscore because some of the raw keys are reserved words in Solidity, and we need
    // the keys to be ordered alphabetically here for foundry.
    struct JsonStorageLayout {
        string _bytes;
        string _label;
        uint256 _offset;
        string _slot;
        string _type;
    }

    // forgefmt: disable-start
    bytes32 internal constant ERC1967_IMPL_SLOT = bytes32(uint256(keccak256('eip1967.proxy.implementation')) - 1);
    bytes32 internal constant PROXY_OWNER_ADDR_SLOT = bytes32(uint256(keccak256('eip1967.proxy.admin')) - 1);

    bytes32 internal constant UNSAFE_BLOCK_SIGNER_SLOT = keccak256("systemconfig.unsafeblocksigner");
    bytes32 internal constant L1_CROSS_DOMAIN_MESSENGER_SLOT = bytes32(uint256(keccak256("systemconfig.l1crossdomainmessenger")) - 1);
    bytes32 internal constant L1_ERC_721_BRIDGE_SLOT = bytes32(uint256(keccak256("systemconfig.l1erc721bridge")) - 1);
    bytes32 internal constant L1_STANDARD_BRIDGE_SLOT = bytes32(uint256(keccak256("systemconfig.l1standardbridge")) - 1);
    bytes32 internal constant OPTIMISM_PORTAL_SLOT = bytes32(uint256(keccak256("systemconfig.optimismportal")) - 1);
    bytes32 internal constant OPTIMISM_MINTABLE_ERC20_FACTORY_SLOT = bytes32(uint256(keccak256("systemconfig.optimismmintableerc20factory")) - 1);
    bytes32 internal constant BATCH_INBOX_SLOT = bytes32(uint256(keccak256("systemconfig.batchinbox")) - 1);
    bytes32 internal constant START_BLOCK_SLOT = bytes32(uint256(keccak256("systemconfig.startBlock")) - 1);
    bytes32 internal constant DISPUTE_GAME_FACTORY_SLOT = bytes32(uint256(keccak256("systemconfig.disputegamefactory")) - 1);
    bytes32 internal constant L2_OUTPUT_ORACLE_SLOT = bytes32(uint256(keccak256("systemconfig.l2outputoracle")) - 1);

    bytes32 internal constant PAUSED_SLOT = bytes32(uint256(keccak256("superchainConfig.paused")) - 1);
    bytes32 internal constant GUARDIAN_SLOT = bytes32(uint256(keccak256("superchainConfig.guardian")) - 1);

    bytes32 internal constant REQUIRED_SLOT = bytes32(uint256(keccak256("protocolversion.required")) - 1);
    bytes32 internal constant RECOMMENDED_SLOT = bytes32(uint256(keccak256("protocolversion.recommended")) - 1);

    bytes32 internal constant GAS_PAYING_TOKEN_SLOT = bytes32(uint256(keccak256("opstack.gaspayingtoken")) - 1);
    bytes32 internal constant GAS_PAYING_TOKEN_NAME_SLOT = bytes32(uint256(keccak256("opstack.gaspayingtokenname")) - 1);
    bytes32 internal constant GAS_PAYING_TOKEN_SYMBOL_SLOT = bytes32(uint256(keccak256("opstack.gaspayingtokensymbol")) - 1);
    // forgefmt: disable-end

    modifier noGasMetering() {
        // We use low-level staticcalls so we can keep cheatcodes as view functions.
        (bool ok,) = address(vm).staticcall(abi.encodeWithSelector(VmSafe.pauseGasMetering.selector));
        require(ok, "pauseGasMetering failed");

        _;

        (ok,) = address(vm).staticcall(abi.encodeWithSelector(VmSafe.resumeGasMetering.selector));
        require(ok, "resumeGasMetering failed");
    }

    // ==============================================================
    // ======== Methods intended to be used as the interface ========
    // ==============================================================

    /// @notice Convenience function that wraps decode and print together.
    function decodeAndPrint(VmSafe.AccountAccess[] memory _accesses) internal view {
        (DecodedTransfer[] memory transfers, DecodedStateDiff[] memory stateDiffs) = decode(_accesses);
        print(transfers, stateDiffs);
    }

    /// @notice Decodes the provided AccountAccess array into decoded transfers and state diffs.
    function decode(VmSafe.AccountAccess[] memory _accountAccesses)
        internal
        view
        noGasMetering
        returns (DecodedTransfer[] memory transfers, DecodedStateDiff[] memory stateDiffs)
    {
        // --- Transfers ---
        // Allocate a temporary transfers array with maximum possible size (2 transfers per access).
        uint256 n = _accountAccesses.length;
        DecodedTransfer[] memory tempTransfers = new DecodedTransfer[](2 * n);
        uint256 transferIndex = 0;
        // Process each account access once for both ETH and ERC20 transfers.
        for (uint256 i = 0; i < n; i++) {
            DecodedTransfer memory ethTransfer = getETHTransfer(_accountAccesses[i]);
            if (ethTransfer.value != 0) {
                tempTransfers[transferIndex] = ethTransfer;
                transferIndex++;
            }

            DecodedTransfer memory erc20Transfer = getERC20Transfer(_accountAccesses[i]);
            if (erc20Transfer.value != 0) {
                tempTransfers[transferIndex] = erc20Transfer;
                transferIndex++;
            }
        }

        // Copy the valid transfers into an array of the correct length.
        transfers = new DecodedTransfer[](transferIndex);
        for (uint256 i = 0; i < transferIndex; i++) {
            transfers[i] = tempTransfers[i];
        }

        // --- State diffs ---
        address[] memory uniqueAccounts = getUniqueWrites(_accountAccesses);
        uint256 totalDiffCount = 0;
        // Count the total number of net state diffs.
        for (uint256 i = 0; i < uniqueAccounts.length; i++) {
            StateDiff[] memory accountDiffs = getStateDiffFor(_accountAccesses, uniqueAccounts[i]);
            totalDiffCount += accountDiffs.length;
        }

        // Aggregate all the diffs and decode each one.
        stateDiffs = new DecodedStateDiff[](totalDiffCount);
        uint256 index = 0;
        for (uint256 i = 0; i < uniqueAccounts.length; i++) {
            StateDiff[] memory accountDiffs = getStateDiffFor(_accountAccesses, uniqueAccounts[i]);
            for (uint256 j = 0; j < accountDiffs.length; j++) {
                address who = uniqueAccounts[i];
                (uint256 l2ChainId, string memory contractName) = getContractInfo(who);
                DecodedSlot memory decoded =
                    tryDecode(contractName, accountDiffs[j].slot, accountDiffs[j].oldValue, accountDiffs[j].newValue);
                stateDiffs[index] = DecodedStateDiff({
                    who: who,
                    l2ChainId: l2ChainId,
                    contractName: contractName,
                    raw: accountDiffs[j],
                    decoded: decoded
                });
                index++;
            }
        }
    }

    /// @notice Extracts all unique storage writes (i.e. writes where the value has actually changed)
    function getUniqueWrites(VmSafe.AccountAccess[] memory accesses)
        internal
        pure
        returns (address[] memory uniqueAccounts)
    {
        // Temporary array sized to maximum possible length.
        address[] memory temp = new address[](accesses.length);
        uint256 count = 0;
        for (uint256 i = 0; i < accesses.length; i++) {
<<<<<<< HEAD
            console.log("\n\n#### Account %s ####", accesses[i].account);
            if (!accesses[i].reverted) {
                bool hasChangedWrite = false;
                for (uint256 j = 0; j < accesses[i].storageAccesses.length; j++) {
                    VmSafe.StorageAccess memory sa = accesses[i].storageAccesses[j];
                    console.log("#### Storage Access %s ####", sa.account);
                    console.log("isWrite", sa.isWrite);
                    console.log("previousValue");
                    console.logBytes32(sa.previousValue);
                    console.log("newValue");
                    console.logBytes32(sa.newValue);
                    if (sa.isWrite && !sa.reverted && sa.previousValue != sa.newValue) {
                        hasChangedWrite = true;
=======
            bool hasChangedWrite = false;
            VmSafe.StorageAccess memory sa;
            for (uint256 j = 0; j < accesses[i].storageAccesses.length; j++) {
                sa = accesses[i].storageAccesses[j];
                if (sa.isWrite && !sa.reverted && sa.previousValue != sa.newValue) {
                    hasChangedWrite = true;
                    break;
                }
            }
            if (hasChangedWrite) {
                bool exists = false;
                for (uint256 k = 0; k < count; k++) {
                    if (temp[k] == sa.account) {
                        exists = true;
>>>>>>> 8316d9b9
                        break;
                    }
                }
                if (!exists) {
                    temp[count] = sa.account;
                    count++;
                }
            }
        }
        uniqueAccounts = new address[](count);
        for (uint256 i = 0; i < count; i++) {
            uniqueAccounts[i] = temp[i];
        }
    }

    /// @notice Extracts the net state diffs for a given account from the provided account accesses.
    /// It deduplicates writes by slot and returns an array of StateDiff structs where each slot
    /// appears only once and for each entry oldValue != newValue.
    function getStateDiffFor(VmSafe.AccountAccess[] memory accesses, address who)
        internal
        pure
        returns (StateDiff[] memory diffs)
    {
        // Over-allocate to the maximum possible number of diffs.
        StateDiff[] memory temp = new StateDiff[](accesses.length);
        uint256 diffCount = 0;

        for (uint256 i = 0; i < accesses.length; i++) {
            if (!accesses[i].reverted) {
                for (uint256 j = 0; j < accesses[i].storageAccesses.length; j++) {
                    VmSafe.StorageAccess memory sa = accesses[i].storageAccesses[j];
                    if (sa.account == who && sa.isWrite && !sa.reverted && sa.previousValue != sa.newValue) {
                        // Check if we already recorded a diff for this slot.
                        bool found = false;
                        for (uint256 k = 0; k < diffCount; k++) {
                            if (temp[k].slot == sa.slot) {
                                // Update the new value.
                                temp[k].newValue = sa.newValue;
                                found = true;
                                break;
                            }
                        }
                        if (!found) {
                            temp[diffCount] =
                                StateDiff({slot: sa.slot, oldValue: sa.previousValue, newValue: sa.newValue});
                            diffCount++;
                        }
                    }
                }
            }
        }

        // Filter out diffs where the net change is zero.
        uint256 finalCount = 0;
        for (uint256 i = 0; i < diffCount; i++) {
            if (temp[i].oldValue != temp[i].newValue) {
                temp[finalCount] = temp[i];
                finalCount++;
            }
        }

        // Allocate and copy the final array.
        diffs = new StateDiff[](finalCount);
        for (uint256 i = 0; i < finalCount; i++) {
            diffs[i] = temp[i];
        }
    }

    // =========================================
    // ======== Internal helper methods ========
    // =========================================

    /// @notice Prints the decoded transfers and state diffs to the console.
    function print(DecodedTransfer[] memory _transfers, DecodedStateDiff[] memory _stateDiffs)
        internal
        view
        noGasMetering
    {
        console.log("\n----------------- Task Transfers -------------------");
        if (_transfers.length == 0) {
            console.log("No ETH or ERC20 transfers.");
        } else {
            for (uint256 i = 0; i < _transfers.length; i++) {
                DecodedTransfer memory transfer = _transfers[i];
                console.log("\n----- DecodedTransfer[%s] -----", i);
                console.log("From:              %s", transfer.from);
                console.log("To:                %s", transfer.to);
                console.log("Value:             %s", transfer.value);
                console.log("Token Address:     %s", transfer.tokenAddress);
            }
        }

        console.log("\n----------------- Task State Changes -------------------");
        require(_stateDiffs.length > 0, "No state changes found, this is unexpected.");
        for (uint256 i = 0; i < _stateDiffs.length; i++) {
            DecodedStateDiff memory state = _stateDiffs[i];
            console.log("\n----- DecodedStateDiff[%s] -----", i);
            console.log("Who:               %s", state.who);
            console.log("Contract:          %s", state.contractName);
            console.log("Chain ID:          %s", state.l2ChainId == 0 ? "" : vm.toString(state.l2ChainId));
            console.log("Raw Slot:          %s", vm.toString(state.raw.slot));
            console.log("Raw Old Value:     %s", vm.toString(state.raw.oldValue));
            console.log("Raw New Value:     %s", vm.toString(state.raw.newValue));

            if (bytes(state.decoded.kind).length == 0) {
                console.log("\x1B[33m[WARN]\x1B[0m Slot was not decoded");
            } else {
                console.log("Decoded Kind:      %s", state.decoded.kind);
                console.log("Decoded Old Value: %s", state.decoded.oldValue);
                console.log("Decoded New Value: %s", state.decoded.newValue);
                console.log("Summary:           %s", state.decoded.summary);
                console.log("Detail:            %s", state.decoded.detail);
            }
        }
    }

    /// @notice Decodes an ETH transfer from an account access record, and returns an empty struct
    /// if no transfer occurred.
    function getETHTransfer(VmSafe.AccountAccess memory access) internal pure returns (DecodedTransfer memory) {
        return access.value != 0 && !access.reverted
            ? DecodedTransfer({from: access.accessor, to: access.account, value: access.value, tokenAddress: ETHER})
            : DecodedTransfer({from: ZERO, to: ZERO, value: 0, tokenAddress: ZERO});
    }

    /// @notice Decodes an ERC20 transfer from an account access record, and returns an empty struct
    /// if no ERC20 transfer is detected.
    function getERC20Transfer(VmSafe.AccountAccess memory access) internal pure returns (DecodedTransfer memory) {
        bytes memory data = access.data;
        if (data.length <= 4) return DecodedTransfer({from: ZERO, to: ZERO, value: 0, tokenAddress: ZERO});

        bytes4 selector = bytes4(data);
        bytes memory params = new bytes(data.length - 4);
        for (uint256 j = 0; j < data.length - 4; j++) {
            params[j] = data[j + 4];
        }

        bool reverted = access.reverted;
        if (selector == IERC20.transfer.selector && !reverted) {
            (address to, uint256 value) = abi.decode(params, (address, uint256));
            return DecodedTransfer({from: access.accessor, to: to, value: value, tokenAddress: access.account});
        } else if (selector == IERC20.transferFrom.selector && !reverted) {
            (address from, address to, uint256 value) = abi.decode(params, (address, address, uint256));
            return DecodedTransfer({from: from, to: to, value: value, tokenAddress: access.account});
        } else {
            return DecodedTransfer({from: ZERO, to: ZERO, value: 0, tokenAddress: ZERO});
        }
    }

    /// @notice Given an address, returns the contract name and L2 chain ID for the contract.
    function getContractInfo(address _address)
        internal
        view
        returns (uint256 l2ChainId_, string memory contractName_)
    {
        string memory addrsPath = "/lib/superchain-registry/superchain/extra/addresses/addresses.json";
        string memory path = string.concat(vm.projectRoot(), addrsPath);
        return findContractByAddress(path, _address);
    }

    /// @notice Attempts to decode a storage slot.
    function tryDecode(string memory _contractName, bytes32 _slot, bytes32 _oldValue, bytes32 _newValue)
        internal
        view
        returns (DecodedSlot memory decoded_)
    {
        decoded_ = tryUnstructuredSlot(_slot, _oldValue, _newValue);
        if (bytes(decoded_.kind).length > 0) return decoded_;

        // If the contract name is empty, we cannot attempt further decoding.
        if (bytes(_contractName).length == 0) return decoded_;

        return tryStorageLayoutLookup(_contractName, _slot, _oldValue, _newValue);
    }

    /// @notice Checks if the slot is a known unstructured slot and returns the decoded slot if so.
    /// The caller must verify that `decoded.kind` is not empty to confirm decoding.
    function tryUnstructuredSlot(bytes32 _slot, bytes32 _oldValue, bytes32 _newValue)
        internal
        pure
        returns (DecodedSlot memory decoded_)
    {
        // ERC-1967.
        if (_slot == ERC1967_IMPL_SLOT) {
            return DecodedSlot({
                kind: "address",
                oldValue: toAddress(_oldValue),
                newValue: toAddress(_newValue),
                summary: "ERC-1967 implementation slot",
                detail: "Standard slot for storing the implementation address in a proxy contract that follows the ERC-1967 standard."
            });
        }

        if (_slot == PROXY_OWNER_ADDR_SLOT) {
            return DecodedSlot({
                kind: "address",
                oldValue: toAddress(_oldValue),
                newValue: toAddress(_newValue),
                summary: "Proxy owner address",
                detail: "Standard slot for storing the owner address in a Proxy contract."
            });
        }

        // SystemConfig.
        if (_slot == UNSAFE_BLOCK_SIGNER_SLOT) {
            return DecodedSlot({
                kind: "address",
                oldValue: toAddress(_oldValue),
                newValue: toAddress(_newValue),
                summary: "Unsafe block signer address",
                detail: "Unstructured storage slot for the address of the account which authenticates the unsafe/pre-submitted blocks for a chain at the P2P layer."
            });
        }
        if (_slot == L1_CROSS_DOMAIN_MESSENGER_SLOT) {
            return DecodedSlot({
                kind: "address",
                oldValue: toAddress(_oldValue),
                newValue: toAddress(_newValue),
                summary: "L1CrossDomainMessenger proxy address",
                detail: "Unstructured storage slot for the address of the L1CrossDomainMessenger proxy."
            });
        }
        if (_slot == L1_ERC_721_BRIDGE_SLOT) {
            return DecodedSlot({
                kind: "address",
                oldValue: toAddress(_oldValue),
                newValue: toAddress(_newValue),
                summary: "L1ERC721Bridge proxy address",
                detail: "Unstructured storage slot for the address of the L1ERC721Bridge proxy."
            });
        }
        if (_slot == L1_STANDARD_BRIDGE_SLOT) {
            return DecodedSlot({
                kind: "address",
                oldValue: toAddress(_oldValue),
                newValue: toAddress(_newValue),
                summary: "L1StandardBridge proxy address",
                detail: "Unstructured storage slot for the address of the L1StandardBridge proxy."
            });
        }
        if (_slot == OPTIMISM_PORTAL_SLOT) {
            return DecodedSlot({
                kind: "address",
                oldValue: toAddress(_oldValue),
                newValue: toAddress(_newValue),
                summary: "OptimismPortal proxy address",
                detail: "Unstructured storage slot for the address of the OptimismPortal proxy."
            });
        }
        if (_slot == OPTIMISM_MINTABLE_ERC20_FACTORY_SLOT) {
            return DecodedSlot({
                kind: "address",
                oldValue: toAddress(_oldValue),
                newValue: toAddress(_newValue),
                summary: "OptimismMintableERC20Factory proxy address",
                detail: "Unstructured storage slot for the address of the OptimismMintableERC20Factory proxy."
            });
        }
        if (_slot == BATCH_INBOX_SLOT) {
            return DecodedSlot({
                kind: "address",
                oldValue: toAddress(_oldValue),
                newValue: toAddress(_newValue),
                summary: "Batch inbox address",
                detail: "Unstructured storage slot for the address of the BatchInbox proxy."
            });
        }
        if (_slot == START_BLOCK_SLOT) {
            return DecodedSlot({
                kind: "uint256",
                oldValue: toUint(_oldValue),
                newValue: toUint(_newValue),
                summary: "Start block",
                detail: "Unstructured storage slot for the start block number."
            });
        }
        if (_slot == DISPUTE_GAME_FACTORY_SLOT) {
            return DecodedSlot({
                kind: "address",
                oldValue: toAddress(_oldValue),
                newValue: toAddress(_newValue),
                summary: "DisputeGameFactory proxy address",
                detail: "Unstructured storage slot for the address of the DisputeGameFactory proxy."
            });
        }
        if (_slot == L2_OUTPUT_ORACLE_SLOT) {
            return DecodedSlot({
                kind: "address",
                oldValue: toAddress(_oldValue),
                newValue: toAddress(_newValue),
                summary: "L2OutputOracle proxy address",
                detail: "Unstructured storage slot for the address of the L2OutputOracle proxy."
            });
        }

        // SuperchainConfig.
        if (_slot == PAUSED_SLOT) {
            return DecodedSlot({
                kind: "bool",
                oldValue: toBool(_oldValue),
                newValue: toBool(_newValue),
                summary: "Superchain pause status",
                detail: "Unstructured storage slot for the pause status of the superchain."
            });
        }
        if (_slot == GUARDIAN_SLOT) {
            return DecodedSlot({
                kind: "address",
                oldValue: toAddress(_oldValue),
                newValue: toAddress(_newValue),
                summary: "Guardian address",
                detail: "Unstructured storage slot for the address of the superchain guardian."
            });
        }

        // ProtocolVersions.
        if (_slot == REQUIRED_SLOT) {
            return DecodedSlot({
                kind: "uint256",
                oldValue: toUint(_oldValue),
                newValue: toUint(_newValue),
                summary: "Required protocol version",
                detail: "Unstructured storage slot for the required protocol version."
            });
        }
        if (_slot == RECOMMENDED_SLOT) {
            return DecodedSlot({
                kind: "uint256",
                oldValue: toUint(_oldValue),
                newValue: toUint(_newValue),
                summary: "Recommended protocol version",
                detail: "Unstructured storage slot for the recommended protocol version."
            });
        }

        // Gas paying token slots.
        if (_slot == GAS_PAYING_TOKEN_SLOT) {
            return DecodedSlot({
                kind: "address",
                oldValue: toAddress(_oldValue),
                newValue: toAddress(_newValue),
                summary: "Gas paying token address",
                detail: "Unstructured storage slot for the address of the gas paying token."
            });
        }
        if (_slot == GAS_PAYING_TOKEN_NAME_SLOT) {
            return DecodedSlot({
                kind: "string",
                oldValue: vm.toString(_oldValue),
                newValue: vm.toString(_newValue),
                summary: "Gas paying token name",
                detail: "Unstructured storage slot for the name of the gas paying token."
            });
        }
        if (_slot == GAS_PAYING_TOKEN_SYMBOL_SLOT) {
            return DecodedSlot({
                kind: "string",
                oldValue: vm.toString(_oldValue),
                newValue: vm.toString(_newValue),
                summary: "Gas paying token symbol",
                detail: "Unstructured storage slot for the symbol of the gas paying token."
            });
        }
    }

    /// @notice Given a contract name and a slot, looks up the storage layout for the contract and
    /// returns the decoded slot if it is found.
    function tryStorageLayoutLookup(string memory _contractName, bytes32 _slot, bytes32 _oldValue, bytes32 _newValue)
        internal
        view
        returns (DecodedSlot memory decoded_)
    {
        // Lookup the storage layout for the contract.
        // TODO: For now this just uses the submodule's version of the monorepo. A future improvement
        // would be to look up the latest release from the registry and fetch the storage layout
        // from the monorepo at that tag.
        string memory basePath = "/lib/optimism/packages/contracts-bedrock/snapshots/storageLayout/";
        string memory artifactName = _contractName.endsWith("(GnosisSafe)") ? "GnosisSafe" : _contractName;
        string memory path = string.concat(vm.projectRoot(), basePath, artifactName, ".json");

        string memory storageLayout;
        try vm.readFile(path) returns (string memory result) {
            storageLayout = result;
        } catch {
            console.log("\x1B[33m[WARN]\x1B[0m Failed to read storage layout file at %s", path);
            return DecodedSlot({kind: "", oldValue: "", newValue: "", summary: "", detail: ""});
        }
        bytes memory parsedStorageLayout = vm.parseJson(storageLayout, "$");
        JsonStorageLayout[] memory layout = abi.decode(parsedStorageLayout, (JsonStorageLayout[]));

        // Iterate over the storage layout and look for the slot.
        for (uint256 i = 0; i < layout.length; i++) {
            if (vm.parseUint(layout[i]._slot) == uint256(_slot)) {
                // Decode the 32-byte value based on the size and offset of the slot.
                string memory kind = layout[i]._type;
                uint256 offset = layout[i]._offset;
                string memory oldValue;
                string memory newValue;
                if (kind.eq("bool")) {
                    oldValue = toBool(_oldValue, offset);
                    newValue = toBool(_newValue, offset);
                } else if (kind.eq("address")) {
                    oldValue = toAddress(_oldValue, offset);
                    newValue = toAddress(_newValue, offset);
                } else if (kind.contains("uint")) {
                    oldValue = toUint(_oldValue, offset);
                    newValue = toUint(_newValue, offset);
                }

                string memory label = layout[i]._label;
                return DecodedSlot({kind: kind, oldValue: oldValue, newValue: newValue, summary: label, detail: ""});
            }
        }
    }

    /// @notice Given the path to a JSON file and a target address, returns the first chain ID and
    /// contract name where the value equals the target.
    function findContractByAddress(string memory filePath, address target)
        internal
        view
        returns (uint256 l2ChainId_, string memory contractName_)
    {
        // Read the entire JSON file.
        string memory jsonData = vm.readFile(filePath);

        // Get all the top-level keys, which are the chain IDs
        string[] memory chainIds = vm.parseJsonKeys(jsonData, "$");
        for (uint256 i = 0; i < chainIds.length; i++) {
            string memory chainId = chainIds[i];

            // Get all the keys of the nested object under currentTopKey.
            string memory key = string.concat("$.", chainId);
            string[] memory contractNames = vm.parseJsonKeys(jsonData, key);
            for (uint256 j = 0; j < contractNames.length; j++) {
                string memory contractName = contractNames[j];

                // Build the JSON path: e.g. ".10.Guardian"
                string memory path = string.concat(".", chainId, ".", contractName);
                address foundAddress = vm.parseJsonAddress(jsonData, path);

                if (foundAddress == target) {
                    // If the contract name ends with "Proxy", strip it.
                    if (contractName.endsWith("Proxy")) {
                        contractName = contractName.slice(0, bytes(contractName).length - 5);
                    }
                    // If the contract name is "OptimismPortal", change it to "OptimismPortal2".
                    if (contractName.eq("OptimismPortal")) {
                        contractName = "OptimismPortal2";
                    }
                    // We make a call to see if the contract is a Safe.
                    if (isGnosisSafe(target)) {
                        contractName = string.concat(contractName, " (GnosisSafe)");
                    }

                    return (vm.parseUint(chainId), contractName);
                }
            }
        }

        // If we get here, the address was not found in the registry. We check for other kinds of
        // known contracts.
        if (isGnosisSafe(target)) return (0, "Unknown (GnosisSafe)");
        if (isLivenessGuard(target)) return (0, "LivenessGuard");
        if (isLivenessModule(target)) return (0, "LivenessModule");

        console.log("\x1B[33m[WARN]\x1B[0m Target address not found: %s", vm.toString(target));
        return (0, "");
    }

    /// @notice Probabilistically check if an address is a GnosisSafe.
    function isGnosisSafe(address _who) internal view returns (bool) {
        bytes memory callData = abi.encodeWithSelector(bytes4(keccak256("getThreshold()")));
        (bool ok, bytes memory data) = _who.staticcall(callData);
        return ok && data.length == 32;
    }

    /// @notice Probabilistically check if an address is a LivenessGuard.
    function isLivenessGuard(address _who) internal view returns (bool) {
        bytes memory callData = abi.encodeWithSelector(bytes4(keccak256("lastLive(address)")), address(0));
        (bool ok, bytes memory data) = _who.staticcall(callData);
        return ok && data.length == 32;
    }

    /// @notice Probabilistically check if an address is a LivenessModule.
    function isLivenessModule(address _who) internal view returns (bool) {
        bytes memory callData = abi.encodeWithSelector(bytes4(keccak256("ownershipTransferredToFallback()")));
        (bool ok, bytes memory data) = _who.staticcall(callData);
        return ok && data.length == 32;
    }

    function toBool(bytes32 _value) internal pure returns (string memory) {
        return toBool(_value, 0);
    }

    function toBool(bytes32 _value, uint256 _offset) internal pure returns (string memory) {
        bool x = (uint256(_value) >> (_offset * 8)) == 1;
        return x ? "true" : "false";
    }

    function toAddress(bytes32 _value) internal pure returns (string memory) {
        return toAddress(_value, 0);
    }

    function toAddress(bytes32 _value, uint256 _offset) internal pure returns (string memory) {
        return vm.toString(address(uint160(uint256(_value) >> (_offset * 8))));
    }

    function toUint(bytes32 _value) internal pure returns (string memory) {
        return toUint(_value, 0);
    }

    function toUint(bytes32 _value, uint256 _offset) internal pure returns (string memory) {
        return vm.toString(uint256(_value) >> (_offset * 8));
    }
}<|MERGE_RESOLUTION|>--- conflicted
+++ resolved
@@ -210,21 +210,6 @@
         address[] memory temp = new address[](accesses.length);
         uint256 count = 0;
         for (uint256 i = 0; i < accesses.length; i++) {
-<<<<<<< HEAD
-            console.log("\n\n#### Account %s ####", accesses[i].account);
-            if (!accesses[i].reverted) {
-                bool hasChangedWrite = false;
-                for (uint256 j = 0; j < accesses[i].storageAccesses.length; j++) {
-                    VmSafe.StorageAccess memory sa = accesses[i].storageAccesses[j];
-                    console.log("#### Storage Access %s ####", sa.account);
-                    console.log("isWrite", sa.isWrite);
-                    console.log("previousValue");
-                    console.logBytes32(sa.previousValue);
-                    console.log("newValue");
-                    console.logBytes32(sa.newValue);
-                    if (sa.isWrite && !sa.reverted && sa.previousValue != sa.newValue) {
-                        hasChangedWrite = true;
-=======
             bool hasChangedWrite = false;
             VmSafe.StorageAccess memory sa;
             for (uint256 j = 0; j < accesses[i].storageAccesses.length; j++) {
@@ -239,7 +224,6 @@
                 for (uint256 k = 0; k < count; k++) {
                     if (temp[k] == sa.account) {
                         exists = true;
->>>>>>> 8316d9b9
                         break;
                     }
                 }
