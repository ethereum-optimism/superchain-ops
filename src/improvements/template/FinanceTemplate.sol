--- conflicted
+++ resolved
@@ -10,12 +10,9 @@
 import {ERC20} from "@solady/tokens/ERC20.sol";
 import {stdToml} from "lib/forge-std/src/StdToml.sol";
 import {EnumerableSet} from "lib/openzeppelin-contracts/contracts/utils/structs/EnumerableSet.sol";
-<<<<<<< HEAD
 import {IGnosisSafe} from "@base-contracts/script/universal/IGnosisSafe.sol";
 import {AddressRegistry} from "src/improvements/tasks/MultisigTask.sol";
-=======
 import {DecimalNormalization} from "src/libraries/DecimalNormalization.sol";
->>>>>>> f6bc437a
 
 /// @notice Template contract for enabling finance transactions
 contract FinanceTemplate is SimpleBase {
@@ -24,12 +21,10 @@
     using stdToml for string;
     using EnumerableSet for EnumerableSet.AddressSet;
 
-<<<<<<< HEAD
     /// @notice The address of the new multicall3 contract that does not have accumulated value check
     address public constant MULTICALL3_NO_VALUE_CHECK_ADDRESS = 0x90664A63412b9B07bBfbeaCfe06c1EA5a855014c;
 
     /// @notice Operation struct
-=======
     /// @notice Operation struct as read in from the `config.toml` file
     /// @param amount The amount of tokens for the operation, specified
     /// as a decimal. i.e. `100.1`
@@ -42,7 +37,6 @@
     }
 
     /// @notice Operation struct that is persisted to storage
->>>>>>> f6bc437a
     /// @param amount The amount of tokens for the operation
     /// @param target The target address for the operation
     /// @param token The token address for the operation
@@ -99,7 +93,6 @@
         return new string[](0);
     }
 
-<<<<<<< HEAD
     /// @notice Configures the task with the no value check multicall address
     function _configureTask(string memory taskConfigFilePath)
         internal
@@ -109,18 +102,22 @@
         // The only thing we change is overriding the multicall target.
         (addrRegistry_, parentMultisig_, multicallTarget_) = super._configureTask(taskConfigFilePath);
         multicallTarget_ = MULTICALL3_NO_VALUE_CHECK_ADDRESS;
-=======
+    }
+
     /// @notice converts string to a scaled up token amount in decimal form
     /// @param amount string representation of the amount
     /// @param token address of the token to send, used for discovering the amount of decimals
     /// returns the scaled up token amount
     function getTokenAmount(string memory amount, address token) public view returns (uint256) {
+        // Decimals for ETH are 18
+        if (token == simpleAddrRegistry.get("ETH")) {
+            return DecimalNormalization.normalizeTokenAmount(amount, 18);
+        }
         // Get token decimals
         uint8 tokenDecimals = ERC20(token).decimals();
 
         // Use the DecimalNormalization library to normalize the token amount
         return DecimalNormalization.normalizeTokenAmount(amount, tokenDecimals);
->>>>>>> f6bc437a
     }
 
     /// @notice Sets up the template with module configuration from a TOML file
