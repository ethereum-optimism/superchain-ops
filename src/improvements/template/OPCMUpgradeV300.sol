// SPDX-License-Identifier: MIT
pragma solidity 0.8.15;

import {OPCMTaskBase} from "../tasks/types/OPCMTaskBase.sol";
import {SuperchainAddressRegistry} from "src/improvements/SuperchainAddressRegistry.sol";
import {
    IOPContractsManager,
    ISystemConfig,
    IProxyAdmin
} from "@eth-optimism-bedrock/interfaces/L1/IOPContractsManager.sol";
import {IOPContractsManager} from "lib/optimism/packages/contracts-bedrock/interfaces/L1/IOPContractsManager.sol";
import {Claim} from "@eth-optimism-bedrock/src/dispute/lib/Types.sol";
import {VmSafe} from "forge-std/Vm.sol";
import {stdToml} from "forge-std/StdToml.sol";
import {LibString} from "solady/utils/LibString.sol";

/// @notice This template supports OPCMV300 upgrade tasks.
contract OPCMUpgradeV300 is OPCMTaskBase {
    using stdToml for string;
    using LibString for string;

    /// @notice The StandardValidatorV300 address
    IStandardValidatorV300 public STANDARD_VALIDATOR_V300;

    /// @notice Struct to store inputs for OPCM.upgrade() function per L2 chain.
    struct OPCMUpgrade {
        Claim absolutePrestate;
        uint256 chainId;
    }

    /// @notice Mapping of L2 chain IDs to their respective prestates.
    mapping(uint256 => Claim) public absolutePrestates;

    /// @notice Returns the storage write permissions required for this task.
    function _taskStorageWrites() internal view virtual override returns (string[] memory) {
        string[] memory storageWrites = new string[](8);
        storageWrites[0] = "OPCM";
        storageWrites[1] = "SystemConfigProxy";
        storageWrites[2] = "OptimismPortalProxy";
        storageWrites[3] = "L1CrossDomainMessengerProxy";
        storageWrites[4] = "L1ERC721BridgeProxy";
        storageWrites[5] = "L1StandardBridgeProxy";
        storageWrites[6] = "DisputeGameFactoryProxy";
        storageWrites[7] = "AddressManager";
        return storageWrites;
    }

    /// @notice Sets up the template with implementation configurations from a TOML file.
    function _templateSetup(string memory taskConfigFilePath) internal override {
        super._templateSetup(taskConfigFilePath);
        string memory tomlContent = vm.readFile(taskConfigFilePath);

        // For OPCMUpgradeV300, the OPCMUpgrade struct is used to store the absolutePrestate for each l2 chain.
        OPCMUpgrade[] memory upgrades =
            abi.decode(tomlContent.parseRaw(".opcmUpgrades.absolutePrestates"), (OPCMUpgrade[]));
        for (uint256 i = 0; i < upgrades.length; i++) {
            absolutePrestates[upgrades[i].chainId] = upgrades[i].absolutePrestate;
        }

        OPCM = tomlContent.readAddress(".addresses.OPCM");
        require(OPCM.code.length > 0, "Incorrect OPCM - no code at address");
        require(IOPContractsManager(OPCM).version().eq("1.9.0"), "Incorrect OPCM - expected version 1.9.0");
        vm.label(OPCM, "OPCM");

        STANDARD_VALIDATOR_V300 = IStandardValidatorV300(tomlContent.readAddress(".addresses.StandardValidatorV300"));
        require(
            address(STANDARD_VALIDATOR_V300).code.length > 0, "Incorrect StandardValidatorV300 - no code at address"
        );
        require(
            STANDARD_VALIDATOR_V300.mipsVersion().eq("1.0.0"),
            "Incorrect StandardValidatorV300 - expected mips version 1.0.0"
        );
        require(
            STANDARD_VALIDATOR_V300.systemConfigVersion().eq("2.5.0"),
            "Incorrect StandardValidatorV300 - expected systemConfig version 2.5.0"
        );
        vm.label(address(STANDARD_VALIDATOR_V300), "StandardValidatorV300");
    }

    /// @notice Build the task action for all L2 chains in the task.
    /// A single call to OPCM.upgrade() is made for all L2 chains.
    function _build() internal override {
        SuperchainAddressRegistry.ChainInfo[] memory chains = superchainAddrRegistry.getChains();
        IOPContractsManager.OpChainConfig[] memory opChainConfigs =
            new IOPContractsManager.OpChainConfig[](chains.length);

        for (uint256 i = 0; i < chains.length; i++) {
            opChainConfigs[i] = IOPContractsManager.OpChainConfig({
                systemConfigProxy: ISystemConfig(superchainAddrRegistry.getAddress("SystemConfigProxy", chains[i].chainId)),
                proxyAdmin: IProxyAdmin(superchainAddrRegistry.getAddress("ProxyAdmin", chains[i].chainId)),
                absolutePrestate: absolutePrestates[chains[i].chainId]
            });
        }

        // See: template/OPCMUpgradeV200.sol for more information on why we expect a revert here.
        (bool success,) = OPCM.call(abi.encodeCall(IOPContractsManager.upgrade, (opChainConfigs)));
        require(!success, "OPCMUpgradeV300: Call unexpectedly succeeded; expected revert due to non-delegatecall.");
    }

    /// @notice Validate the task for a given L2 chain.
    function _validate(VmSafe.AccountAccess[] memory, Action[] memory) internal view override {
        SuperchainAddressRegistry.ChainInfo[] memory chains = superchainAddrRegistry.getChains();

        for (uint256 i = 0; i < chains.length; i++) {
            uint256 chainId = chains[i].chainId;
            bytes32 currentAbsolutePrestate = Claim.unwrap(absolutePrestates[chainId]);
            address proxyAdmin = superchainAddrRegistry.getAddress("ProxyAdmin", chainId);
            address sysCfg = superchainAddrRegistry.getAddress("SystemConfigProxy", chainId);

            IStandardValidatorV300.InputV300 memory input = IStandardValidatorV300.InputV300({
                proxyAdmin: proxyAdmin,
                sysCfg: sysCfg,
                absolutePrestate: currentAbsolutePrestate,
                l2ChainID: chainId
            });

            string memory reasons = STANDARD_VALIDATOR_V300.validate({_input: input, _allowFailure: true});

            // PDDG-ANCHORP-40: The anchor state registry's permissionless root is not 0xdead000000000000000000000000000000000000000000000000000000000000
            // PLDG-ANCHORP-40: The anchor state registry's permissionless root is not 0xdead000000000000000000000000000000000000000000000000000000000000
            string memory expectedErrors_11155420 = "PDDG-ANCHORP-40,PLDG-ANCHORP-40";

            // PDDG-DWETH-30: Delayed WETH owner must be l1PAOMultisig (for permissioned dispute game) - It is checking for the OP Sepolia PAO
            // PDDG-ANCHORP-40: The anchor state registry's permissioned root is not 0xdead000000000000000000000000000000000000000000000000000000000000
            // PDDG-120: Non-standard testnet challenger - Sony runs their own for testnet
            // PLDG-10: Still on Permissioned games, so Permissionless dispute games are not needed
            string memory expectedErrors_1946 = "PDDG-DWETH-30,PDDG-ANCHORP-40,PDDG-120,PLDG-10";

            // PDDG-DWETH-30: Delayed WETH owner must be l1PAOMultisig (for permissioned dispute game) - It is checking for the OP Sepolia PAO
            // PDDG-ANCHORP-40: The anchor state registry's permissioned root is not 0xdead000000000000000000000000000000000000000000000000000000000000
            // PLDG-DWETH-30: Delayed WETH owner must be l1PAOMultisig (for permissioned dispute game) - It is checking for the OP Sepolia PAO
            // PLDG-ANCHORP-40: The anchor state registry's permissionless root is not 0xdead000000000000000000000000000000000000000000000000000000000000
            string memory expectedErrors_763373 = "PDDG-DWETH-30,PDDG-ANCHORP-40,PLDG-DWETH-30,PLDG-ANCHORP-40";

            // PROXYA-10: Proxy admin owner must be l1PAOMultisig - This is OK because it is checking for the OP Sepolia PAO.
            // DF-30: Dispute factory owner must be l1PAOMultisig - It is checking for the OP Sepolia PAO.
            // PDDG-DWETH-30: Delayed WETH owner must be l1PAOMultisig (for permissioned dispute game) - It is checking for the OP Sepolia PAO
            // PDDG-ANCHORP-40: The anchor state registry's permissioned root is not 0xdead000000000000000000000000000000000000000000000000000000000000
            // PDDG-120: Permissioned dispute game challenger must match challenger address - It is checking for the OP Sepolia Challenger
            // PLDG-DWETH-30: Delayed WETH owner must be l1PAOMultisig (for permissioned dispute game) - It is checking for the OP Sepolia PAO
            // PLDG-ANCHORP-40: The anchor state registry's permissioned root is not 0xdead000000000000000000000000000000000000000000000000000000000000
            string memory expectedErrors_1301 =
                "PROXYA-10,DF-30,PDDG-DWETH-30,PDDG-ANCHORP-40,PDDG-120,PLDG-DWETH-30,PLDG-ANCHORP-40";

            // Base Sepolia and Unichain Sepolia have the same expected errors.
            string memory expectedErrors_Base_84532 = expectedErrors_1301;

            require(
<<<<<<< HEAD
                reasons.eq(expectedErrors_11155420) || reasons.eq(expectedErrors_Base_84532)
                    || reasons.eq(expectedErrors_1946) || reasons.eq(expectedErrors_763373),
=======
                reasons.eq(expectedErrors_1301) || reasons.eq(expectedErrors_11155420)
                    || reasons.eq(expectedErrors_Base_84532),
>>>>>>> bf7fb7dc
                string.concat("Unexpected errors: ", reasons)
            );
        }
    }

    /// @notice No code exceptions for this template.
    function getCodeExceptions() internal view virtual override returns (address[] memory) {
        return new address[](0);
    }
}

interface IStandardValidatorV300 {
    struct InputV300 {
        address proxyAdmin;
        address sysCfg;
        bytes32 absolutePrestate;
        uint256 l2ChainID;
    }

    function validate(InputV300 memory _input, bool _allowFailure) external view returns (string memory);

    function mipsVersion() external pure returns (string memory);

    function systemConfigVersion() external pure returns (string memory);
}<|MERGE_RESOLUTION|>--- conflicted
+++ resolved
@@ -146,13 +146,8 @@
             string memory expectedErrors_Base_84532 = expectedErrors_1301;
 
             require(
-<<<<<<< HEAD
                 reasons.eq(expectedErrors_11155420) || reasons.eq(expectedErrors_Base_84532)
                     || reasons.eq(expectedErrors_1946) || reasons.eq(expectedErrors_763373),
-=======
-                reasons.eq(expectedErrors_1301) || reasons.eq(expectedErrors_11155420)
-                    || reasons.eq(expectedErrors_Base_84532),
->>>>>>> bf7fb7dc
                 string.concat("Unexpected errors: ", reasons)
             );
         }
