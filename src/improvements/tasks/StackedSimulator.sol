--- conflicted
+++ resolved
@@ -31,17 +31,9 @@
         simulateStack(network, tasks[tasks.length - 1].name, new address[](0));
     }
 
-    /// @notice Simulates the execution of a task and all tasks that must be executed before it. No gas metering is used.
-<<<<<<< HEAD
-    function simulateStack(string memory network, string memory task, address optionalOwnerAddress)
-        public
-        noGasMetering
-    {
-=======
     /// The optionalOwnerAddresses array is used to specify the owner addresses for each nested task. It must be either empty or
     /// have the same length as the number of tasks. If it is empty, the first owner on the parent multisig will be used for each task.
     function simulateStack(string memory network, string memory task, address[] memory optionalOwnerAddresses) public {
->>>>>>> 8209dfb0
         TaskManager taskManager = new TaskManager();
         TaskInfo[] memory tasks = getNonTerminalTasks(network, task);
         TaskManager.TaskConfig[] memory taskConfigs = new TaskManager.TaskConfig[](tasks.length);
