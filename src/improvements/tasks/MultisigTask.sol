--- conflicted
+++ resolved
@@ -20,13 +20,6 @@
     /// will be set to the value specified in the config file
     uint256 public nonce;
 
-<<<<<<< HEAD
-=======
-    /// @notice flag to determine if the parent multisig is a nested multisig
-    /// this variable does not reflect the state of the childMultisig
-    bool public isNestedSafe;
-
->>>>>>> 123e15c7
     /// @notice owners the safe started with
     address[] public startingOwners;
 
@@ -277,21 +270,7 @@
         // TODO change this once we implement task stacking
         nonce = IGnosisSafe(parentMultisig).nonce();
 
-<<<<<<< HEAD
         isNestedSafe(parentMultisig);
-=======
-        {
-            // assume safe is nested unless there is an EOA owner
-            isNestedSafe = true;
-
-            address[] memory owners = IGnosisSafe(parentMultisig).getOwners();
-            for (uint256 i = 0; i < owners.length; i++) {
-                if (owners[i].code.length == 0) {
-                    isNestedSafe = false;
-                }
-            }
-        }
->>>>>>> 123e15c7
 
         vm.label(address(addrRegistry), "AddrRegistry");
         vm.label(address(this), "MultisigTask");
@@ -670,16 +649,8 @@
         console.log("\n\n------------------ Task Calldata ------------------");
         console.logBytes(getCalldata());
 
-<<<<<<< HEAD
         if (isNestedSafe(parentMultisig)) {
-            console.log("\n\n------------------ Nested Multisig EOAs Data to Sign ------------------");
-            printNestedDataToSign();
-            console.log("\n\n------------------ Nested Multisig EOAs Hash to Approve ------------------");
-            printNestedHashToApprove();
-=======
-        if (isNestedSafe) {
             printNestedData();
->>>>>>> 123e15c7
         } else {
             printSingleData();
         }
@@ -856,7 +827,6 @@
         }
     }
 
-<<<<<<< HEAD
     function isNestedSafe(address safe) public view returns (bool) {
         // assume safe is nested unless there is an EOA owner
         bool nested = true;
@@ -871,9 +841,6 @@
     }
 
     /// @notice Override to return a list of addresses that should not be checked for code length.
-=======
-    /// @notice overridden in templates
->>>>>>> 123e15c7
     function getCodeExceptions() internal view virtual returns (address[] memory);
 
     /// @notice helper function to prepare the signatures to be executed
