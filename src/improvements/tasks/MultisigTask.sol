--- conflicted
+++ resolved
@@ -138,17 +138,10 @@
         _taskSetup(taskConfigFilePath);
 
         // now execute task actions
-<<<<<<< HEAD
         Action[] memory actions = build();
         VmSafe.AccountAccess[] memory accountAccesses = simulate(signatures, actions);
         validate(accountAccesses, actions);
-        print(actions, optionalChildMultisig);
-=======
-        build();
-        VmSafe.AccountAccess[] memory accountAccesses = simulate(signatures);
-        validate(accountAccesses);
-        print(accountAccesses);
->>>>>>> 55e0abee
+        print(actions, accountAccesses, optionalChildMultisig);
 
         return (accountAccesses, actions);
     }
@@ -193,11 +186,7 @@
         validate(accountAccesses, actions);
 
         // print out results of execution
-<<<<<<< HEAD
-        print(actions, address(0));
-=======
-        print(accountAccesses);
->>>>>>> 55e0abee
+        print(actions, accountAccesses, address(0));
 
         return accountAccesses;
     }
@@ -587,11 +576,11 @@
     }
 
     /// @notice print task description, actions, transfers, state changes and EOAs datas to sign
-<<<<<<< HEAD
-    function print(Action[] memory actions, address optionalChildMultisig) public view {
-=======
-    function print(VmSafe.AccountAccess[] memory accountAccesses) public view {
->>>>>>> 55e0abee
+    function print(
+        Action[] memory actions,
+        VmSafe.AccountAccess[] memory accountAccesses,
+        address optionalChildMultisig
+    ) public view {
         console.log("\n------------------ Task Actions ------------------");
         for (uint256 i; i < actions.length; i++) {
             console.log("%d). %s", i + 1, actions[i].description);
