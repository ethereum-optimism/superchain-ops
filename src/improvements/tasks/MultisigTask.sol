// SPDX-License-Identifier: MIT
pragma solidity 0.8.15;

import {EnumerableSet} from "@openzeppelin/contracts/utils/structs/EnumerableSet.sol";
import {LibSort} from "@solady/utils/LibSort.sol";
import {console} from "forge-std/console.sol";
import {Script} from "forge-std/Script.sol";
import {VmSafe} from "forge-std/Vm.sol";
import {Test} from "forge-std/Test.sol";

import {Signatures} from "@base-contracts/script/universal/Signatures.sol";
import {Simulation} from "@base-contracts/script/universal/Simulation.sol";
import {IGnosisSafe, Enum} from "@base-contracts/script/universal/IGnosisSafe.sol";

import {ITask} from "src/improvements/tasks/ITask.sol";
import {AddressRegistry as Addresses} from "src/improvements/AddressRegistry.sol";

abstract contract MultisigTask is Test, Script, ITask {
    using EnumerableSet for EnumerableSet.AddressSet;

    /// @notice nonce used for generating the safe transaction
    /// will be set to the value specified in the config file
    uint256 public nonce;

    /// @notice flag to determine if the safe is nested multisig
    bool public isNestedSafe;

    /// @notice owners the safe started with
    address[] public startingOwners;

    /// @notice Addresses contract
    Addresses public addresses;

    /// @notice The address of the multisig for this task
    address public multisig;

    /// @notice struct to store allowed storage accesses read in from config file
    /// uses OpenZeppelin EnumerableSet for allowed storage accesses
    EnumerableSet.AddressSet private _allowedStorageAccesses;

    /// @notice Struct to store information about an action
    /// @param target The address of the target contract
    /// @param value The amount of ETH to send with the action
    /// @param arguments The calldata to send with the action
    /// @param description A description of the action
    struct Action {
        address target;
        uint256 value;
        bytes arguments;
        string description;
    }

    /// @notice Struct to store information about a token/Eth transfer
    /// @param to The address of the recipient
    /// @param value The amount of tokens/Eth to transfer
    /// @param tokenAddress The address of the token contract
    struct TransferInfo {
        address to;
        uint256 value;
        address tokenAddress;
    }

    /// @notice Struct to store information about a state change
    /// @param slot The storage slot that is being updated
    /// @param oldValue The old value of the storage slot
    /// @param newValue The new value of the storage slot
    struct StateInfo {
        bytes32 slot;
        bytes32 oldValue;
        bytes32 newValue;
    }

    /// @notice transfers during task execution
    mapping(address => TransferInfo[]) private _taskTransfers;

    /// @notice state changes during task execution
    mapping(address => StateInfo[]) private _stateInfos;

    /// @notice addresses involved in state changes or token transfers
    EnumerableSet.AddressSet private _taskTransferFromAddresses;

    /// @notice addresses whose state is updated in task execution
    EnumerableSet.AddressSet internal _taskStateChangeAddresses;

    /// @notice stores the gnosis safe accesses for the task
    VmSafe.StorageAccess[] internal _accountAccesses;

    /// @notice starting snapshot of the contract state before the calls are made
    uint256 private _startSnapshot;

    /// @notice list of actions to be executed, regardless of task type
    /// they all follow the same structure
    Action[] public actions;

    /// @notice Multicall3 call data struct
    /// @param target The address of the target contract
    /// @param allowFailure Flag to determine if the call should be allowed to fail
    /// @param value The amount of ETH to send with the call
    /// @param callData The calldata to send with the call
    struct Call3Value {
        address target;
        bool allowFailure;
        uint256 value;
        bytes callData;
    }

    /// @notice Task TOML config file values
    struct TaskConfig {
        string[] allowedStorageWriteAccesses;
        string safeAddressString;
    }

    /// @notice configuration set at initialization
    TaskConfig public config;

    /// @notice flag to determine if the task is being simulated
    bool private _buildStarted;

    /// @notice The address of the child multisig for this task
    address public childMultisig;

    /// @notice buildModifier to be used by the build function to populate the
    /// actions array
    modifier buildModifier() {
        require(multisig != address(0), "Must set addresses object for multisig address to be set");

        require(!_buildStarted, "Build already started");
        _buildStarted = true;

        _startBuild();
        _;
        _endBuild();

        _buildStarted = false;
    }

    /// @notice abstract function to be implemented by the inheriting contract
    /// specifies the safe address string to run the template from
    function safeAddressString() public pure virtual returns (string memory);

    /// @notice abstract function to be implemented by the inheriting contract
    /// specifies the addresses that must have their storage written to
    function _taskStorageWrites() internal pure virtual returns (string[] memory);

    /// @notice Runs the task with the given configuration file path.
    /// Sets the address registry, initializes and simulates the single multisig
    /// as well as the nested multisig. For single multisig,
    /// prints the data to sign and the hash to approve which is used to sign with the eip712sign binary.
    /// For nested multisig, prints the data to sign and the hash to approve for each of the child multisigs.
    /// @param taskConfigFilePath The path to the task configuration file.
    function simulateRun(string memory taskConfigFilePath) public override {
        /// child multisig is set to value passed from the signFromChildMultisig function

        /// sets safe to the safe specified by the current template from addresses.json
        _taskSetup(taskConfigFilePath);

        /// now execute task actions
        build();
        simulate();
        validate();
        print();
    }

    /// @notice Executes the task with the given configuration file path and signatures.
    /// Sets the address registry, initializes and executes the task the single multisig
    /// as well as the nested multisig.
    /// @param taskConfigFilePath The path to the task configuration file.
    /// @param signatures The signatures to execute the task.
    function executeRun(string memory taskConfigFilePath, bytes memory signatures) public {
        _taskSetup(taskConfigFilePath);
        /// now execute task actions
        build();
        execute(signatures);
        validate();
    }

    /// @notice Child multisig of a nested multisig approves the task to be executed with the given
    /// configuration file path and signatures.
    /// @param taskConfigFilePath The path to the task configuration file.
    /// @param _childMultisig The address of the child multisig that is approving the task.
    /// @param signatures The signatures to approve the task transaction hash.
    function approveFromChildMultisig(string memory taskConfigFilePath, address _childMultisig, bytes memory signatures)
        public
    {
        _taskSetup(taskConfigFilePath);
        build();
        approve(_childMultisig, signatures);
    }

    /// @notice Simulates a nested multisig task with the given configuration file path for a
    /// given child multisig. Prints the data to sign and the hash to approve corresponding to
    /// the _childMultisig, printed data to sign is used to sign with the eip712sign binary.
    /// @param taskConfigFilePath The path to the task configuration file.
    /// @param _childMultisig The address of the child multisig.
    function signFromChildMultisig(string memory taskConfigFilePath, address _childMultisig) public {
        childMultisig = _childMultisig;
        simulateRun(taskConfigFilePath);
        require(isNestedSafe, "MultisigTask: multisig must be nested");
    }

    /// @notice Sets the address registry, initializes the task.
    /// @param taskConfigFilePath The path to the task configuration file.
    function _taskSetup(string memory taskConfigFilePath) internal {
        Addresses _addresses = new Addresses(taskConfigFilePath);

        _templateSetup(taskConfigFilePath);

        /// set the task config
        require(
            bytes(config.safeAddressString).length == 0 && address(addresses) == address(0x0),
            "MultisigTask: already initialized"
        );
        require(
            block.chainid == getChain("mainnet").chainId || block.chainid == getChain("sepolia").chainId,
            string.concat("Unsupported network: ", vm.toString(block.chainid))
        );

        config.safeAddressString = safeAddressString();
        config.allowedStorageWriteAccesses = _taskStorageWrites();

        /// set the addresses object
        addresses = _addresses;

        /// get chains
        Addresses.ChainInfo[] memory chains = addresses.getChains();
        require(chains.length > 0, "MultisigTask: no chains found");

        /// check that the safe address is the same for all chains and then set safe in storage
        multisig = addresses.getAddress(config.safeAddressString, chains[0].chainId);

        /// TODO change this once we implement task stacking
        nonce = IGnosisSafe(multisig).nonce();

        _setIsNestedSafe();

        for (uint256 i = 1; i < chains.length; i++) {
            require(
                multisig == addresses.getAddress(config.safeAddressString, chains[i].chainId),
                string.concat(
                    "MultisigTask: safe address mismatch. Caller: ",
                    getAddressLabel(multisig),
                    ". Actual address: ",
                    getAddressLabel(addresses.getAddress(config.safeAddressString, chains[i].chainId))
                )
            );
        }

        /// Fetch starting owners
        IGnosisSafe safe = IGnosisSafe(multisig);
        startingOwners = safe.getOwners();

        /// this loads the allowed storage write accesses to storage for this task
        /// if this task changes storage slots outside of the allowed write accesses,
        /// then the task will fail at runtime and the task developer will need to
        /// update the config to include the addresses whose storage slots changed,
        /// or figure out why the storage slots are being changed when they should not be.
        for (uint256 i = 0; i < config.allowedStorageWriteAccesses.length; i++) {
            for (uint256 j = 0; j < chains.length; j++) {
                _allowedStorageAccesses.add(
                    addresses.getAddress(config.allowedStorageWriteAccesses[i], chains[j].chainId)
                );
            }
        }
    }

    /// @notice get the calldata to be executed by safe
    /// @dev callable only after the build function has been run and the
    /// calldata has been loaded up to storage
    /// @return data The calldata to be executed
    function getCalldata() public view virtual override returns (bytes memory data) {
        /// get task actions
        (address[] memory targets, uint256[] memory values, bytes[] memory arguments) = getTaskActions();

        /// create calls array with targets and arguments
        Call3Value[] memory calls = new Call3Value[](targets.length);

        for (uint256 i; i < calls.length; i++) {
            require(targets[i] != address(0), "Invalid target for multisig");
            calls[i] = Call3Value({target: targets[i], allowFailure: false, value: values[i], callData: arguments[i]});
        }

        /// generate calldata
        data = abi.encodeWithSignature("aggregate3Value((address,bool,uint256,bytes)[])", calls);
    }

    /// @notice print the data to sig by EOA for single multisig
    function printDataToSign() public view {
        // logs required for using eip712sign binary to sign the data to sign with Ledger
        console.log("vvvvvvvv");
        console.logBytes(getDataToSign(multisig, getCalldata()));
        console.log("^^^^^^^^\n");
    }

    /// @notice print the hash to approve by EOA for single multisig
    function printHashToApprove() public view {
        console.logBytes32(getHash());
    }

    function _getNonce(address safe) internal view returns (uint256) {
        return (safe == multisig) ? nonce : IGnosisSafe(safe).nonce();
    }

    /// @notice get the data to sign by EOA for single multisig
    /// @param data The calldata to be executed
    /// @return The data to sign
    function getDataToSign(address safe, bytes memory data) public view virtual returns (bytes memory) {
        return IGnosisSafe(safe).encodeTransactionData({
            to: MULTICALL3_ADDRESS,
            value: 0,
            data: data,
            operation: Enum.Operation.DelegateCall,
            safeTxGas: 0,
            baseGas: 0,
            gasPrice: 0,
            gasToken: address(0),
            refundReceiver: address(0),
            _nonce: _getNonce(safe)
        });
    }

    /// @notice simulate the task by approving from owners and then executing
    function simulate() public override {
        bytes memory data = getCalldata();
        bytes32 hash = getHash();

        // Approve the hash from each owner
        address[] memory owners = IGnosisSafe(multisig).getOwners();
        for (uint256 i = 0; i < owners.length; i++) {
            vm.prank(owners[i]);
            IGnosisSafe(multisig).approveHash(hash);
        }

        bytes memory signatures = prepareSignatures(multisig, hash);

        bytes32 txHash = IGnosisSafe(multisig).getTransactionHash(
            MULTICALL3_ADDRESS, 0, data, Enum.Operation.DelegateCall, 0, 0, 0, address(0), payable(address(0)), nonce
        );

        require(hash == txHash, "MultisigTask: hash mismatch");

        // Execute the transaction
        (bool success) = IGnosisSafe(multisig).execTransaction(
            MULTICALL3_ADDRESS,
            0,
            data,
            Enum.Operation.DelegateCall,
            0,
            0,
            0,
            address(0),
            payable(address(0)),
            signatures
        );

        require(success, "MultisigTask: simulateActions failed");
    }

    /// @notice child multisig approves the task to be executed.
    /// @param _childMultisig The address of the child multisig that is approving the task.
    /// @param signatures The signatures to approve the task transaction hash.
    function approve(address _childMultisig, bytes memory signatures) public {
        bytes memory approveCalldata = generateApproveMulticallData();
        bytes32 hash = keccak256(getDataToSign(_childMultisig, approveCalldata));
        signatures = Signatures.prepareSignatures(_childMultisig, hash, signatures);

        bool success = IGnosisSafe(_childMultisig).execTransaction(
            MULTICALL3_ADDRESS,
            0,
            approveCalldata,
            Enum.Operation.DelegateCall,
            0,
            0,
            0,
            address(0),
            payable(address(0)),
            signatures
        );

        require(success, "MultisigTask: approval failed");
    }

    /// @notice Executes the task with the given signatures.
    /// @param signatures The signatures to execute the task.
    function execute(bytes memory signatures) public {
        bytes memory data = getCalldata();
        bytes32 hash = getHash();

        signatures = Signatures.prepareSignatures(multisig, hash, signatures);

        (bool success) = IGnosisSafe(multisig).execTransaction(
            MULTICALL3_ADDRESS,
            0,
            data,
            Enum.Operation.DelegateCall,
            0,
            0,
            0,
            address(0),
            payable(address(0)),
            signatures
        );

        require(success, "MultisigTask: execute failed");
    }

    /// @notice returns the allowed storage accesses
    /// @return _allowedStorageAccesses The allowed storage accesses
    function getAllowedStorageAccess() public view override returns (address[] memory) {
        return _allowedStorageAccesses.values();
    }

    /// @notice execute post-task checks.
    ///          e.g. read state variables of the deployed contracts to make
    ///          sure they are deployed and initialized correctly, or read
    ///          states that are expected to have changed during the simulate step.
    function validate() public view override {
        /// check that all state change addresses are in allowed storage accesses
        for (uint256 i; i < _taskStateChangeAddresses.length(); i++) {
            address addr = _taskStateChangeAddresses.at(i);
            require(
                _allowedStorageAccesses.contains(addr),
                string(
                    abi.encodePacked(
                        "MultisigTask: address ", getAddressLabel(addr), " not in allowed storage accesses"
                    )
                )
            );
        }

        /// check that all allowed storage accesses are in task state change addresses
        for (uint256 i; i < _allowedStorageAccesses.length(); i++) {
            address addr = _allowedStorageAccesses.at(i);
            require(
                _taskStateChangeAddresses.contains(addr),
                string(
                    abi.encodePacked(
                        "MultisigTask: address ", getAddressLabel(addr), " not in task state change addresses"
                    )
                )
            );
        }

        require(IGnosisSafe(multisig).nonce() == nonce + 1, "MultisigTask: nonce not incremented");

        Addresses.ChainInfo[] memory chains = addresses.getChains();

        for (uint256 i = 0; i < chains.length; i++) {
            _validate(chains[i].chainId);
        }
    }

    /// @notice get task actions
    /// @return targets The targets of the actions
    /// @return values The values of the actions
    /// @return arguments The arguments of the actions
    function getTaskActions()
        public
        view
        override
        returns (address[] memory targets, uint256[] memory values, bytes[] memory arguments)
    {
        uint256 actionsLength = actions.length;
        require(actionsLength > 0, "No actions found");

        targets = new address[](actionsLength);
        values = new uint256[](actionsLength);
        arguments = new bytes[](actionsLength);

        for (uint256 i; i < actionsLength; i++) {
            require(actions[i].target != address(0), "Invalid target for task");
            /// if there are no args and no eth, the action is not valid
            require(
                (actions[i].arguments.length == 0 && actions[i].value > 0) || actions[i].arguments.length > 0,
                "Invalid arguments for task"
            );
            targets[i] = actions[i].target;
            arguments[i] = actions[i].arguments;
            values[i] = actions[i].value;
        }
    }

    /// --------------------------------------------------------------------
    /// --------------------------------------------------------------------
    /// --------------------------- Public functions -----------------------
    /// --------------------------------------------------------------------
    /// --------------------------------------------------------------------

    /// @notice build the task actions for all l2chains in the task
    /// @dev contract calls must be perfomed in plain solidity.
    ///      overriden requires using buildModifier modifier to leverage
    ///      foundry snapshot and state diff recording to populate the actions array.
    function build() public override virtual buildModifier {
        Addresses.ChainInfo[] memory chains = addresses.getChains();

        for (uint256 i = 0; i < chains.length; i++) {
            _build(chains[i].chainId);
        }
    }

    /// @notice print task description, actions, transfers, state changes and EOAs datas to sign
    function print() public virtual override {
        console.log("\n------------------ Task Actions ------------------");
        for (uint256 i; i < actions.length; i++) {
            console.log("%d). %s", i + 1, actions[i].description);
            console.log("target: %s\npayload", getAddressLabel(actions[i].target));
            console.logBytes(actions[i].arguments);
            console.log("\n");
        }

        console.log("\n----------------- Task Transfers -------------------");
        if (_taskTransferFromAddresses.length() == 0) {
            console.log("\nNo Transfers\n");
        }
        for (uint256 i; i < _taskTransferFromAddresses.length(); i++) {
            address account = _taskTransferFromAddresses.at(i);

            console.log("\n\n", string.concat(getAddressLabel(account), ":"));

            // print token transfers
            TransferInfo[] memory transfers = _taskTransfers[account];
            if (transfers.length > 0) {
                console.log("\n Transfers:");
            }
            for (uint256 j; j < transfers.length; j++) {
                if (transfers[j].tokenAddress == address(0)) {
                    console.log(
                        string(
                            abi.encodePacked(
                                "Sent ", vm.toString(transfers[j].value), " ETH to ", getAddressLabel(transfers[j].to)
                            )
                        )
                    );
                } else {
                    console.log(
                        string(
                            abi.encodePacked(
                                "Sent ",
                                vm.toString(transfers[j].value),
                                " ",
                                getAddressLabel(transfers[j].tokenAddress),
                                " to ",
                                getAddressLabel(transfers[j].to)
                            )
                        )
                    );
                }
            }
        }

        console.log("\n----------------- Task State Changes -------------------");
        // print state changes
        for (uint256 k; k < _taskStateChangeAddresses.length(); k++) {
            address account = _taskStateChangeAddresses.at(k);
            StateInfo[] memory stateChanges = _stateInfos[account];
            if (stateChanges.length > 0) {
                console.log("\n State Changes for account:", getAddressLabel(account));
            }
            for (uint256 j; j < stateChanges.length; j++) {
                console.log("Slot:", vm.toString(stateChanges[j].slot));
                console.log("- ", vm.toString(stateChanges[j].oldValue));
                console.log("+ ", vm.toString(stateChanges[j].newValue));
            }
        }

        /// print calldata to be executed within the Safe
        console.log("\n\n------------------ Task Calldata ------------------");
        console.logBytes(getCalldata());

        if (isNestedSafe) {
            console.log("\n\n------------------ Nested Multisig EOAs Data to Sign ------------------");
            printNestedDataToSign();
            console.log("\n\n------------------ Nested Multisig EOAs Hash to Approve ------------------");
            printNestedHashToApprove();
        } else {
            console.log("\n\n------------------ Single Multisig EOA Data to Sign ------------------");
            printDataToSign();
            console.log("\n\n------------------ Single Multisig EOA Hash to Approve ------------------");
            printHashToApprove();
        }
        console.log("\n\n------------------ Tenderly Simulation Link ------------------");
        printTenderlySimulationLink();
    }

    /// @notice print the data to sign by EOA for nested multisig
    function printNestedDataToSign() public view {
        bytes memory callData = generateApproveMulticallData();

        if (childMultisig != address(0)) {
            console.log("Child multisig: %s", getAddressLabel(childMultisig));
            // logs required for using eip712sign binary to sign the data to sign with Ledger
            console.log("vvvvvvvv");
            console.logBytes(getDataToSign(childMultisig, callData));
            console.log("^^^^^^^^\n");
        } else {
            for (uint256 i; i < startingOwners.length; i++) {
                console.log("Nested multisig: %s", getAddressLabel(startingOwners[i]));
                console.logBytes(getDataToSign(startingOwners[i], callData));
            }
        }
    }

    /// @notice print the hash to approve by EOA for nested multisig
    function printNestedHashToApprove() public view {
        bytes memory callData = generateApproveMulticallData();

        if (childMultisig != address(0)) {
            console.log("Nested multisig: %s", getAddressLabel(childMultisig));
            console.logBytes32(keccak256(getDataToSign(childMultisig, callData)));
        } else {
            for (uint256 i; i < startingOwners.length; i++) {
                bytes32 hash = keccak256(getDataToSign(startingOwners[i], callData));
                console.log("Nested multisig: %s", getAddressLabel(startingOwners[i]));
                console.logBytes32(hash);
            }
        }
    }

    /// @notice print the tenderly simulation link with the state overrides
    function printTenderlySimulationLink() internal view {
        Simulation.StateOverride[] memory overrides = new Simulation.StateOverride[](1);
        overrides[0] = Simulation.overrideSafeThresholdOwnerAndNonce(multisig, msg.sender, _getNonce(multisig));
        bytes memory txData =
            _execTransationCalldata(multisig, getCalldata(), Signatures.genPrevalidatedSignature(msg.sender));
        Simulation.logSimulationLink({_to: multisig, _data: txData, _from: msg.sender, _overrides: overrides});
    }

    /// @notice get the hash for this safe transaction
    /// can only be called after the build function, otherwise it reverts
    function getHash() public view returns (bytes32) {
        bytes memory data = getCalldata();
        return keccak256(getDataToSign(multisig, data));
    }

    /// @notice helper function to generate the approveHash calldata to be executed by child multisig owner on parent multisig
    function generateApproveMulticallData() public view returns (bytes memory) {
        bytes32 hash = getHash();
        Call3Value memory call = Call3Value({
            target: multisig,
            allowFailure: false,
            value: 0,
            callData: abi.encodeCall(IGnosisSafe(multisig).approveHash, (hash))
        });

        Call3Value[] memory calls = new Call3Value[](1);
        calls[0] = call;
        return abi.encodeWithSignature("aggregate3Value((address,bool,uint256,bytes)[])", calls);
    }

    /// @notice helper method to get labels for addresses
    function getAddressLabel(address contractAddress) public view returns (string memory) {
        string memory label = vm.getLabel(contractAddress);

        bytes memory prefix = bytes("unlabeled:");
        bytes memory strBytes = bytes(label);

        if (strBytes.length >= prefix.length) {
            // check if address is unlabeled
            for (uint256 i = 0; i < prefix.length; i++) {
                if (strBytes[i] != prefix[i]) {
                    // return "{LABEL} @{ADDRESS}" if address is labeled
                    return string(abi.encodePacked(label, " @", vm.toString(contractAddress)));
                }
            }
        } else {
            // return "{LABEL} @{ADDRESS}" if address is labeled
            return string(abi.encodePacked(label, " @", vm.toString(contractAddress)));
        }

        // return "UNLABELED @{ADDRESS}" if address is unlabeled
        return string(abi.encodePacked("UNLABELED @", vm.toString(contractAddress)));
    }

    /// --------------------------------------------------------------------
    /// --------------------------------------------------------------------
    /// ------------------------- Internal functions -----------------------
    /// --------------------------------------------------------------------
    /// --------------------------------------------------------------------

    /// The functions are called in the following order during the task lifecycle:

    /// 1. template setup is the common entrypoint to the MultisigTask regardless of which function is run
    /// @notice abstract function to be implemented by the inheriting contract to setup the template
    function _templateSetup(string memory taskConfigFilePath) internal virtual;

    /// 2. _build function is the main function for crafting calldata, it is called in a for loop, which
    /// iterates over the chains in the task. The _build function is called with the chainId as an argument
    /// the buildModifier captures all of the actions taken in this function.
    /// @notice build the task actions for a given l2chain
    /// @dev override to add additional task specific build logic
    function _build(uint256 chainId) internal virtual;

    /// 3. _validate function is called after the build function has been run for all chains and the results
    /// of this tasks state transitions have been applied. This checks that the state transitions are valid
    /// and applied correctly.
    /// @notice task specific validations
    /// @dev override to add additional task specific validations
    /// @param chainId The l2chainId
    function _validate(uint256 chainId) internal view virtual;

    /// @notice validate actions inclusion
    /// default implementation check for duplicate actions
    function _validateAction(address target, uint256 value, bytes memory data) internal virtual {
        uint256 actionsLength = actions.length;
        for (uint256 i = 0; i < actionsLength; i++) {
            // Check if the target, arguments and value matches with other existing actions.
            bool isDuplicateTarget = actions[i].target == target;
            bool isDuplicateArguments = keccak256(actions[i].arguments) == keccak256(data);
            bool isDuplicateValue = actions[i].value == value;

            require(!(isDuplicateTarget && isDuplicateArguments && isDuplicateValue), "Duplicated action found");
        }
    }

<<<<<<< HEAD
    /// @notice helper function to generate the approveHash calldata to be executed by child multisig owner on parent multisig
    function generateApproveMulticallData() public view virtual returns (bytes memory) {
        bytes32 hash = getHash();
        Call3Value memory call = Call3Value({
            target: multisig,
            allowFailure: false,
            value: 0,
            callData: abi.encodeCall(IGnosisSafe(multisig).approveHash, (hash))
        });
=======
    function _setIsNestedSafe() internal {
        /// assume safe is nested unless there is an EOA owner
        isNestedSafe = true;
>>>>>>> f7fb90ac

        address[] memory owners = IGnosisSafe(multisig).getOwners();
        for (uint256 i = 0; i < owners.length; i++) {
            if (owners[i].code.length == 0) {
                isNestedSafe = false;
            }
        }
    }

    /// @notice helper function to prepare the signatures to be executed
    /// @param _safe The address of the parent multisig
    /// @param hash The hash to be approved
    /// @return The signatures to be executed
    function prepareSignatures(address _safe, bytes32 hash) internal view returns (bytes memory) {
        // prepend the prevalidated signatures to the signatures
        address[] memory approvers = Signatures.getApprovers(_safe, hash);
        return Signatures.genPrevalidatedSignatures(approvers);
    }

    function _execTransationCalldata(address _safe, bytes memory _data, bytes memory _signatures)
        internal
        pure
        returns (bytes memory)
    {
        return abi.encodeCall(
            IGnosisSafe(_safe).execTransaction,
            (
                MULTICALL3_ADDRESS,
                0,
                _data,
                Enum.Operation.DelegateCall,
                0,
                0,
                0,
                address(0),
                payable(address(0)),
                _signatures
            )
        );
    }

    /// --------------------------------------------------------------------
    /// --------------------------------------------------------------------
    /// ------------------------- Private functions ------------------------
    /// --------------------------------------------------------------------
    /// --------------------------------------------------------------------

    /// @notice to be used by the build function to capture the state changes applied by a given task.
    /// These state changes will inform whether or not the task will be executed onchain.
    /// steps:
    ///  1). take a snapshot of the current state of the contract
    ///  2). start prank as the multisig
    ///  3). start a recording of all calls created during the task
    function _startBuild() private {
        vm.startPrank(multisig);

        _startSnapshot = vm.snapshot();

        vm.startStateDiffRecording();
    }

    /// @notice to be used at the end of the build function to snapshot
    /// the actions performed by the task and revert these changes
    /// then, stop the prank and record the state diffs and actions that
    /// were taken by the task.
    function _endBuild() private {
        VmSafe.AccountAccess[] memory accountAccesses = vm.stopAndReturnStateDiff();

        vm.stopPrank();

        /// roll back all state changes made during the task
        require(vm.revertTo(_startSnapshot), "failed to revert back to snapshot, unsafe state to run task");

        _processStateDiffChanges(accountAccesses);

        for (uint256 i = 0; i < accountAccesses.length; i++) {
            /// store all gnosis safe storage accesses that are writes
            for (uint256 j = 0; j < accountAccesses[i].storageAccesses.length; j++) {
                if (accountAccesses[i].account == multisig && accountAccesses[i].storageAccesses[j].isWrite) {
                    _accountAccesses.push(accountAccesses[i].storageAccesses[j]);
                }
            }

            /// only care about top level calls from the multisig,
            /// static calls are ignored,
            /// calls to and from Addresses and the vm contract are ignored
            /// ignore calls to vm in the build function
            if (
                accountAccesses[i].account != address(addresses) && accountAccesses[i].account != address(vm)
                    && accountAccesses[i].accessor != address(addresses)
                    && accountAccesses[i].kind == VmSafe.AccountAccessKind.Call && accountAccesses[i].accessor == multisig
            ) {
                /// caller is multisig, not a subcall, check that this action is not duplicated
                _validateAction(accountAccesses[i].account, accountAccesses[i].value, accountAccesses[i].data);

                actions.push(
                    Action({
                        value: accountAccesses[i].value,
                        target: accountAccesses[i].account,
                        arguments: accountAccesses[i].data,
                        description: string(
                            abi.encodePacked(
                                "calling ",
                                getAddressLabel(accountAccesses[i].account),
                                " with ",
                                vm.toString(accountAccesses[i].value),
                                " eth and ",
                                vm.toString(accountAccesses[i].data),
                                " data."
                            )
                        )
                    })
                );
            }
        }
    }

    /// @notice helper method to get transfers and state changes of task affected addresses
    function _processStateDiffChanges(VmSafe.AccountAccess[] memory accountAccesses) private {
        for (uint256 i = 0; i < accountAccesses.length; i++) {
            // process ETH transfer changes
            _processETHTransferChanges(accountAccesses[i]);

            // process ERC20 transfer changes
            _processERC20TransferChanges(accountAccesses[i]);

            // process state changes
            _processStateChanges(accountAccesses[i].storageAccesses);
        }
    }

    /// @notice helper method to get eth transfers of task affected addresses
    function _processETHTransferChanges(VmSafe.AccountAccess memory accountAccess) private {
        address account = accountAccess.account;
        // get eth transfers
        if (accountAccess.value != 0) {
            // add address to task transfer from addresses array only if not already added
            if (!_taskTransferFromAddresses.contains(accountAccess.accessor)) {
                _taskTransferFromAddresses.add(accountAccess.accessor);
            }
            _taskTransfers[accountAccess.accessor].push(
                TransferInfo({to: account, value: accountAccess.value, tokenAddress: address(0)})
            );
        }
    }

    /// @notice helper method to get ERC20 token transfers of task affected addresses
    function _processERC20TransferChanges(VmSafe.AccountAccess memory accountAccess) private {
        bytes memory data = accountAccess.data;
        if (data.length <= 4) {
            return;
        }

        // get function selector from calldata
        bytes4 selector = bytes4(data);

        // get function params
        bytes memory params = new bytes(data.length - 4);
        for (uint256 j = 0; j < data.length - 4; j++) {
            params[j] = data[j + 4];
        }

        address from;
        address to;
        uint256 value;
        // 'transfer' selector in ERC20 token
        if (selector == 0xa9059cbb) {
            (to, value) = abi.decode(params, (address, uint256));
            from = accountAccess.accessor;
        }
        // 'transferFrom' selector in ERC20 token
        else if (selector == 0x23b872dd) {
            (from, to, value) = abi.decode(params, (address, address, uint256));
        } else {
            return;
        }

        // add address to task transfer from addresses array only if not already added
        if (!_taskTransferFromAddresses.contains(from)) {
            _taskTransferFromAddresses.add(from);
        }

        _taskTransfers[from].push(TransferInfo({to: to, value: value, tokenAddress: accountAccess.account}));
    }

    /// @notice helper method to get state changes of task affected addresses
    function _processStateChanges(VmSafe.StorageAccess[] memory storageAccess) private {
        for (uint256 i; i < storageAccess.length; i++) {
            address account = storageAccess[i].account;

            // get only state changes for write storage access
            if (storageAccess[i].isWrite) {
                _stateInfos[account].push(
                    StateInfo({
                        slot: storageAccess[i].slot,
                        oldValue: storageAccess[i].previousValue,
                        newValue: storageAccess[i].newValue
                    })
                );
            }

            // add address to task state change addresses array only if not already added
            if (!_taskStateChangeAddresses.contains(account) && _stateInfos[account].length != 0) {
                _taskStateChangeAddresses.add(account);
            }
        }
    }
}<|MERGE_RESOLUTION|>--- conflicted
+++ resolved
@@ -632,7 +632,7 @@
     }
 
     /// @notice helper function to generate the approveHash calldata to be executed by child multisig owner on parent multisig
-    function generateApproveMulticallData() public view returns (bytes memory) {
+    function generateApproveMulticallData() public view virtual returns (bytes memory) {
         bytes32 hash = getHash();
         Call3Value memory call = Call3Value({
             target: multisig,
@@ -711,21 +711,9 @@
         }
     }
 
-<<<<<<< HEAD
-    /// @notice helper function to generate the approveHash calldata to be executed by child multisig owner on parent multisig
-    function generateApproveMulticallData() public view virtual returns (bytes memory) {
-        bytes32 hash = getHash();
-        Call3Value memory call = Call3Value({
-            target: multisig,
-            allowFailure: false,
-            value: 0,
-            callData: abi.encodeCall(IGnosisSafe(multisig).approveHash, (hash))
-        });
-=======
     function _setIsNestedSafe() internal {
         /// assume safe is nested unless there is an EOA owner
         isNestedSafe = true;
->>>>>>> f7fb90ac
 
         address[] memory owners = IGnosisSafe(multisig).getOwners();
         for (uint256 i = 0; i < owners.length; i++) {
