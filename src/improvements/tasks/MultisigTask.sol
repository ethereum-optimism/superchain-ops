--- conflicted
+++ resolved
@@ -305,12 +305,8 @@
         childMultisig = optionalChildMultisig;
 
         config.allowedStorageKeys = _taskStorageWrites();
-<<<<<<< HEAD
         config.allowedStorageKeys.push(safeAddressString());
         config.allowedBalanceChanges = _taskBalanceChanges();
-=======
-        config.allowedStorageKeys.push(config.safeAddressString);
->>>>>>> cd0f4478
 
         _templateSetup(taskConfigFilePath);
         // Both parent and child nonce are set here.
