// SPDX-License-Identifier: MIT
pragma solidity 0.8.15;

import {EnumerableSet} from "@openzeppelin/contracts/utils/structs/EnumerableSet.sol";
import {console} from "forge-std/console.sol";
import {Script} from "forge-std/Script.sol";
import {VmSafe} from "forge-std/Vm.sol";
import {Test} from "forge-std/Test.sol";
import {StdStyle} from "forge-std/StdStyle.sol";

import {Signatures} from "@base-contracts/script/universal/Signatures.sol";
import {Simulation} from "@base-contracts/script/universal/Simulation.sol";
import {IGnosisSafe, Enum} from "@base-contracts/script/universal/IGnosisSafe.sol";

import {AccountAccessParser} from "src/libraries/AccountAccessParser.sol";
import {GnosisSafeHashes} from "src/libraries/GnosisSafeHashes.sol";
import {StateOverrideManager} from "src/improvements/tasks/StateOverrideManager.sol";
import {Utils} from "src/libraries/Utils.sol";
import {MultisigTaskPrinter} from "src/libraries/MultisigTaskPrinter.sol";

type AddressRegistry is address;

abstract contract MultisigTask is Test, Script, StateOverrideManager {
    using EnumerableSet for EnumerableSet.AddressSet;
    using AccountAccessParser for VmSafe.AccountAccess[];
    using AccountAccessParser for VmSafe.AccountAccess;
    using StdStyle for string;

    /// @notice Parent nonce used for generating the safe transaction.
    uint256 public nonce;

    /// @notice AddressesRegistry contract
    AddressRegistry public addrRegistry;

    /// @notice The address of the multisig for this task
    /// This state variable is always set in the `_taskSetup` function
    address public parentMultisig;

    /// @notice struct to store the addresses that are expected to have storage accesses
    EnumerableSet.AddressSet internal _allowedStorageAccesses;

    /// @notice struct to store the addresses that are expected to have balance changes
    EnumerableSet.AddressSet internal _allowedBalanceChanges;

    /// @notice Struct to store information about an action
    /// @param target The address of the target contract
    /// @param value The amount of ETH to send with the action
    /// @param arguments The calldata to send with the action
    /// @param callType The type of call to be made (e.g. "call", "delegatecall", "staticcall")
    /// @param description A description of the action
    struct Action {
        address target;
        uint256 value;
        bytes arguments;
        Enum.Operation operation;
        string description;
    }

    /// @notice Struct to store information about a token/Eth transfer
    /// @param to The address of the recipient
    /// @param value The amount of tokens/Eth to transfer
    /// @param tokenAddress The address of the token contract
    struct TransferInfo {
        address to;
        uint256 value;
        address tokenAddress;
    }

    /// @notice Struct to store information about a state change
    /// @param slot The storage slot that is being updated
    /// @param oldValue The old value of the storage slot
    /// @param newValue The new value of the storage slot
    struct StateInfo {
        bytes32 slot;
        bytes32 oldValue;
        bytes32 newValue;
    }

    /// @notice Enum to determine the type of task
    enum TaskType {
        L2TaskBase,
        SimpleTaskBase,
        OPCMTaskBase
    }

    /// @notice state changes during task execution
    mapping(address => StateInfo[]) internal _stateInfos;

    /// @notice addresses whose state is updated in task execution
    EnumerableSet.AddressSet internal _taskStateChangeAddresses;

    /// @notice stores the gnosis safe accesses for the task
    VmSafe.StorageAccess[] internal _accountAccesses;

    /// @notice starting snapshot of the contract state before the calls are made
    uint256 internal _startSnapshot;

    /// @notice Multicall3 call data struct
    /// @param target The address of the target contract
    /// @param allowFailure Flag to determine if the call should be allowed to fail
    /// @param value The amount of ETH to send with the call
    /// @param callData The calldata to send with the call
    struct Call3Value {
        address target;
        bool allowFailure;
        uint256 value;
        bytes callData;
    }

    /// @notice Task TOML config file values
    struct TaskConfig {
        string[] allowedStorageKeys;
        string[] allowedBalanceChanges;
        string safeAddressString;
    }

    /// @notice configuration set at initialization
    TaskConfig public config;

    /// @notice flag to determine if the task is being simulated
    uint256 private _buildStarted;

    /// @notice The address of the multicall target for this task
    address public multicallTarget;

    /// @notice Address of the child multisig. Required for nested multisig tasks; optional otherwise.
    address private childMultisig;

    /// @notice Nonce of the child multisig. Required for nested multisig tasks; optional otherwise.
    uint256 private childNonce;

    // ==================================================
    // ======== Virtual, Unimplemented Functions ========
    // ==================================================
    // These are functions have no default implementation and MUST be implemented by the inheriting contract.

    /// @notice Returns the type of task. L2TaskBase, SimpleTaskBase or OPCMTaskBase.
    function taskType() public pure virtual returns (TaskType);

    /// @notice Specifies the safe address string to run the template from. This string refers
    /// to a named contract, where the name is read from an address registry contract.
    function safeAddressString() public view virtual returns (string memory);

    /// @notice Returns an array of strings that refer to contract names in the address registry.
    /// Contracts with these names are expected to have their storage written to during the task.
    function _taskStorageWrites() internal view virtual returns (string[] memory);

    /// @notice Returns an array of strings that refer to contract names in the address registry.
    /// Contracts with these names are expected to have their balance changes during the task.
    /// By default returns an empty array. Override this function if your task expects balance changes.
    function _taskBalanceChanges() internal view virtual returns (string[] memory) {
        return new string[](0);
    }

    /// @notice By default, any value written to storage that looks like an address is expected to
    /// have code. Sometimes, accounts without code are expected, and this function allows you to
    /// specify a list of those addresses.
    function getCodeExceptions() internal view virtual returns (address[] memory);

    /// @notice Different tasks have different inputs. A task template will create the appropriate
    /// storage structures for storing and accessing these inputs. In this method, you read in the
    /// task config file, parse the inputs from the TOML as needed, and save them off.
    /// State overrides are not applied yet. Keep this in mind when performing various pre-simulation assertions in this function.
    function _templateSetup(string memory taskConfigFilePath) internal virtual;

    /// @notice This method is responsible for deploying the required address registry, defining
    /// the parent multisig address, and setting the multicall target address.
    /// This method may also set any allowed and expected storage accesses that are expected in all
    /// use cases of the template.
    function _configureTask(string memory configPath)
        internal
        virtual
        returns (AddressRegistry, IGnosisSafe, address);

    /// @notice This is a solidity script of the calls you want to make, and its
    /// contents are extracted into calldata for the task. WARNING: Any state written to in this function will be reverted
    /// after the build function has been run.
    function _build() internal virtual;

    /// @notice Called after the build function has been run, to execute assertions on the calls and
    /// state diffs. This function is how you obtain confidence the transaction does what it's supposed to do.
    function _validate(VmSafe.AccountAccess[] memory accountAccesses, Action[] memory actions) internal view virtual;

    // =================================
    // ======== Other functions ========
    // =================================
    // TODO This section is not yet organized, this will happen in a future PR.

    /// @notice Runs the task with the given configuration file path.
    /// Sets the address registry, initializes and simulates the single multisig
    /// as well as the nested multisig. For single multisig,
    /// prints the data to sign and the hash to approve which is used to sign with the eip712sign binary.
    /// For nested multisig, prints the data to sign and the hash to approve for each of the child multisigs.
    /// @param taskConfigFilePath The path to the task configuration file.
    function simulateRun(string memory taskConfigFilePath, bytes memory signatures, address optionalChildMultisig)
        internal
        returns (VmSafe.AccountAccess[] memory, Action[] memory)
    {
        // Sets safe to the safe specified by the current template from addresses.json
        _taskSetup(taskConfigFilePath, optionalChildMultisig);

        // Overrides only get applied when simulating
        _overrideState(taskConfigFilePath);

        // now execute task actions
        Action[] memory actions = build();
        (VmSafe.AccountAccess[] memory accountAccesses, bytes32 txHash) = simulate(signatures, actions);
        validate(accountAccesses, actions);
        print(actions, accountAccesses, true, txHash);

        // Revert with meaningful error message if the user is trying to simulate with the wrong command.
        if (optionalChildMultisig != address(0)) {
            require(isNestedSafe(parentMultisig), "MultisigTask: multisig must be a nested safe.");
        } else {
            require(!isNestedSafe(parentMultisig), "MultisigTask: multisig must be a single safe.");
        }

        return (accountAccesses, actions);
    }

    /// @notice Runs the task with the given configuration file path.
    function simulateRun(string memory taskConfigFilePath, bytes memory signatures)
        public
        returns (VmSafe.AccountAccess[] memory, Action[] memory)
    {
        return simulateRun(taskConfigFilePath, signatures, address(0));
    }

    /// @notice Runs the task with the given configuration file path.
    function simulateRun(string memory taskConfigFilePath)
        public
        returns (VmSafe.AccountAccess[] memory, Action[] memory)
    {
        return simulateRun(taskConfigFilePath, "", address(0));
    }

    /// @notice Executes the task with the given configuration file path and signatures.
    function executeRun(string memory taskConfigFilePath, bytes memory signatures)
        public
        returns (VmSafe.AccountAccess[] memory)
    {
        // sets safe to the safe specified by the current template from addresses.json
        _taskSetup(taskConfigFilePath, address(0));

        // gather mutative calls
        Action[] memory actions = build();

        // now execute task actions
        (VmSafe.AccountAccess[] memory accountAccesses, bytes32 txHash) = execute(signatures, actions);

        // validate all state transitions
        validate(accountAccesses, actions);

        // print out results of execution
        print(actions, accountAccesses, false, txHash);

        return accountAccesses;
    }

    /// @notice Child multisig of a nested multisig approves the task to be executed with the given
    /// configuration file path and signatures.
    function approveFromChildMultisig(string memory taskConfigFilePath, address _childMultisig, bytes memory signatures)
        public
    {
        _taskSetup(taskConfigFilePath, _childMultisig);
        Action[] memory actions = build();
        approve(_childMultisig, signatures, actions);
        console.log(
            "--------- Successfully %s Child Multisig %s Approval ---------",
            isBroadcastContext() ? "Broadcasted" : "Simulated",
            _childMultisig
        );
    }

    /// @notice Simulates a nested multisig task with the given configuration file path for a
    /// given child multisig. Prints the 'data to sign' which is used to sign with the eip712sign binary.
    function signFromChildMultisig(string memory taskConfigFilePath, address _childMultisig)
        public
        returns (VmSafe.AccountAccess[] memory, Action[] memory)
    {
        return simulateRun(taskConfigFilePath, "", _childMultisig);
    }

    /// @notice This function performs the same functionality as signFromChildMultisig but
    /// to keep the terminal output clean, we don't want to return the account accesses and actions.
    function simulateAsSigner(string memory taskConfigFilePath, address _childMultisig) public {
        simulateRun(taskConfigFilePath, "", _childMultisig);
    }

    /// @notice Using the tasks config.toml file, this function configures the task.
    /// by performing various setup functions e.g. setting the address registry and multicall target.
    function _taskSetup(string memory taskConfigFilePath, address optionalChildMultisig) internal {
        require(bytes(config.safeAddressString).length == 0, "MultisigTask: already initialized");
        config.safeAddressString = loadSafeAddressString(taskConfigFilePath);
        IGnosisSafe _parentMultisig; // TODO parentMultisig should be of type IGnosisSafe
        (addrRegistry, _parentMultisig, multicallTarget) = _configureTask(taskConfigFilePath);

        parentMultisig = address(_parentMultisig);
        childMultisig = optionalChildMultisig;

        config.allowedStorageKeys = _taskStorageWrites();
        config.allowedStorageKeys.push(config.safeAddressString);
        config.allowedBalanceChanges = _taskBalanceChanges();

        _templateSetup(taskConfigFilePath);
        // Both parent and child nonce are set here.
        // They may be overridden later by user-defined state overrides.
        // See: '_overrideState(string memory taskConfigFilePath)'
        nonce = IGnosisSafe(parentMultisig).nonce();
        if (childMultisig != address(0)) {
            childNonce = IGnosisSafe(childMultisig).nonce();
        }

        vm.label(AddressRegistry.unwrap(addrRegistry), "AddrRegistry");
        vm.label(address(this), "MultisigTask");
    }

    /// @notice Get the safe address string from the config file.
    /// If the string is not found, use the value from the template.
    function loadSafeAddressString(string memory taskConfigFilePath) public view returns (string memory) {
        string memory file = vm.readFile(taskConfigFilePath);
        try vm.parseTomlString(file, ".safeAddressString") returns (string memory _safeAddressString) {
            console.log(
                vm.toUppercase("[INFO]").green().bold(),
                "Safe address string found in config file, this takes precedence over the template value:",
                _safeAddressString
            );
            return _safeAddressString;
        } catch (bytes memory) {
            return safeAddressString();
        }
    }

    /// @notice Get the calldata to be executed by safe.
    /// Callable only after the build function has been run and the calldata has been loaded up to storage.
    function getMulticall3Calldata(Action[] memory actions) public view virtual returns (bytes memory data) {
        (address[] memory targets, uint256[] memory values, bytes[] memory arguments) = processTaskActions(actions);

        // Create calls array with targets and arguments.
        Call3Value[] memory calls = new Call3Value[](targets.length);

        for (uint256 i; i < calls.length; i++) {
            require(targets[i] != address(0), "Invalid target for multisig");
            calls[i] = Call3Value({target: targets[i], allowFailure: false, value: values[i], callData: arguments[i]});
        }

        // Generate calldata
        data = abi.encodeWithSignature("aggregate3Value((address,bool,uint256,bytes)[])", calls);
    }

    /// @notice Print the hash to approve by EOA for parent/root multisig.
<<<<<<< HEAD
    function _printParentHash(bytes memory callData) internal view {
        bytes32 safeTxHash = getHash(callData, parentMultisig);
        console.log("Safe Transaction Hash: ", vm.toString(safeTxHash));
=======
    function printParentHash(bytes memory callData) public view {
        console.log("Parent Multisig: ", getAddressLabel(parentMultisig));
        console.log("Safe Transaction Hash: ", vm.toString(getHash(callData, parentMultisig)));
>>>>>>> 5db6fa1f

        bytes memory encodedTxData = getEncodedTransactionData(parentMultisig, callData);
        bytes32 domainSeparator = GnosisSafeHashes.calculateDomainSeparator(block.chainid, parentMultisig);
        bytes32 messageHash = GnosisSafeHashes.getMessageHashFromEncodedTransactionData(encodedTxData);
        console.log("Domain Hash:    ", vm.toString(domainSeparator));
        console.log("Message Hash:   ", vm.toString(messageHash));

        // Call the printer version of printOPTxVerifyLink
        MultisigTaskPrinter.printOPTxVerifyLink(
            parentMultisig,
            block.chainid,
            address(0), // No child multisig for single parent hash context
            callData,
            hex"", // No child calldata
            _nonceBeforeSim(parentMultisig),
            0, // No child nonce
            _getMulticallAddress(parentMultisig),
            address(0) // No child multicall target
        );
    }

    /// @notice Returns the nonce of a Safe prior to local execution.
    /// Local execution of the task increments the nonce of the Safe by 1.
    /// This function returns the original nonce before that simulation.
    /// If the Safe is the parent or child multisig, it returns the locally stored nonce.
    /// Otherwise, it returns the current on-chain nonce of the Safe.
    /// Limitation: If another Safe (besides the parent or child) has its nonce
    /// incremented by local execution, this function will not return the correct value.
    function _nonceBeforeSim(address safe) internal view returns (uint256) {
        if (safe == parentMultisig) {
            return nonce;
        } else if (safe == childMultisig) {
            return childNonce;
        } else {
            return IGnosisSafe(safe).nonce();
        }
    }

    /// @notice Get the data to sign by EOA.
    function getEncodedTransactionData(address safe, bytes memory data)
        public
        view
        returns (bytes memory encodedTxData)
    {
        encodedTxData = IGnosisSafe(safe).encodeTransactionData({
            to: _getMulticallAddress(safe),
            value: 0,
            data: data,
            operation: Enum.Operation.DelegateCall,
            safeTxGas: 0,
            baseGas: 0,
            gasPrice: 0,
            gasToken: address(0),
            refundReceiver: address(0),
            _nonce: _nonceBeforeSim(safe)
        });
        require(encodedTxData.length == 66, "MultisigTask: encodedTxData length is not 66 bytes.");
    }

    /// @notice Simulate the task by approving from owners and then executing.
    function simulate(bytes memory _signatures, Action[] memory actions)
        public
        returns (VmSafe.AccountAccess[] memory, bytes32 txHash_)
    {
        bytes memory callData = getMulticall3Calldata(actions);
        bytes32 hash = getHash(callData, parentMultisig);
        bytes memory signatures;

        // Approve the hash from each owner
        address[] memory owners = IGnosisSafe(parentMultisig).getOwners();
        if (_signatures.length == 0) {
            for (uint256 i = 0; i < owners.length; i++) {
                vm.prank(owners[i]);
                IGnosisSafe(parentMultisig).approveHash(hash);
                // Manualy increment the nonce for each owner. If we executed the approveHash function from the owner directly (contract or EOA),
                // the nonce would be incremented by 1 and we wouldn't have to do this manually.
                _incrementOwnerNonce(owners[i]);
            }
            // Gather signatures after approval hashes have been made
            signatures = prepareSignatures(parentMultisig, hash);
        } else {
            signatures = Signatures.prepareSignatures(parentMultisig, hash, _signatures);
        }

        txHash_ = IGnosisSafe(parentMultisig).getTransactionHash(
            multicallTarget, 0, callData, Enum.Operation.DelegateCall, 0, 0, 0, address(0), payable(address(0)), nonce
        );

        require(hash == txHash_, "MultisigTask: hash mismatch");

        vm.startStateDiffRecording();

        // Execute the transaction
        execTransaction(parentMultisig, multicallTarget, 0, callData, Enum.Operation.DelegateCall, signatures);
        VmSafe.AccountAccess[] memory accountAccesses = vm.stopAndReturnStateDiff();
        return (accountAccesses, txHash_);
    }

    /// @notice Child multisig approves the task to be executed.
    function approve(address _childMultisig, bytes memory signatures, Action[] memory actions) public {
        bytes memory approveCalldata = generateApproveMulticallData(actions);
        bytes32 hash = keccak256(getEncodedTransactionData(_childMultisig, approveCalldata));
        signatures = Signatures.prepareSignatures(_childMultisig, hash, signatures);

        execTransaction(_childMultisig, MULTICALL3_ADDRESS, 0, approveCalldata, Enum.Operation.DelegateCall, signatures);
    }

    /// @notice Executes the task with the given signatures.
    function execute(bytes memory signatures, Action[] memory actions)
        public
        returns (VmSafe.AccountAccess[] memory, bytes32 txHash_)
    {
        bytes memory callData = getMulticall3Calldata(actions);
        txHash_ = getHash(callData, parentMultisig);

        if (signatures.length == 0) {
            // if no signatures are attached, this means we are dealing with a
            // nested safe that should already have all of its approve hashes in
            // child multisigs signed already.
            signatures = prepareSignatures(parentMultisig, txHash_);
        } else {
            // otherwise, if signatures are attached, this means EOA's have
            // signed, so we order the signatures based on how Gnosis Safe
            // expects signatures to be ordered by address cast to a number
            signatures = Signatures.sortUniqueSignatures(
                parentMultisig, signatures, txHash_, IGnosisSafe(parentMultisig).getThreshold(), signatures.length
            );
        }

        vm.startStateDiffRecording();

        execTransaction(parentMultisig, multicallTarget, 0, callData, Enum.Operation.DelegateCall, signatures);

        return (vm.stopAndReturnStateDiff(), txHash_);
    }

    /// @notice Helper function that returns whether or not the current context is a broadcast context.
    function isBroadcastContext() internal view returns (bool) {
        return vm.isContext(VmSafe.ForgeContext.ScriptBroadcast) || vm.isContext(VmSafe.ForgeContext.ScriptResume);
    }

    /// @notice Executes a transaction to the target multisig.
    function execTransaction(
        address multisig,
        address target,
        uint256 value,
        bytes memory data,
        Enum.Operation operationType,
        bytes memory signatures
    ) internal {
        if (isBroadcastContext()) {
            vm.broadcast();
        }

        bytes memory callData = abi.encodeWithSelector(
            IGnosisSafe.execTransaction.selector,
            target,
            value,
            data,
            operationType,
            0,
            0,
            0,
            address(0),
            payable(address(0)),
            signatures
        );

        // Use the TENDERLY_GAS environment variable to set a specific gas limit, if provided.
        // Otherwise, default to the remaining gas. This helps surface out-of-gas errors earlier,
        // before they would show up in Tenderly's simulation results.
        uint256 gas = vm.envOr("TENDERLY_GAS", gasleft());
        MultisigTaskPrinter.printGasForExecTransaction(gas);

        (bool success, bytes memory returnData) = multisig.call{gas: gas}(callData);

        if (!success) {
            MultisigTaskPrinter.printErrorExecutingMultisigTransaction(returnData);
            revert("MultisigTask: execute failed");
        }
    }

    /// @notice Returns the allowed storage accesses.
    function getAllowedStorageAccess() public view returns (address[] memory) {
        return _allowedStorageAccesses.values();
    }

    /// @notice Execute post-task checks. e.g. read state variables of the deployed contracts to make
    /// sure they are deployed and initialized correctly, or read states that are expected to have changed during the simulate step.
    function validate(VmSafe.AccountAccess[] memory accountAccesses, Action[] memory actions) public virtual {
        // write all state changes to storage
        _processStateDiffChanges(accountAccesses);

        address[] memory accountsWithWrites = accountAccesses.getUniqueWrites(false);
        // By default, we allow storage accesses to newly created contracts.
        address[] memory newContracts = accountAccesses.getNewContracts();

        for (uint256 i; i < accountsWithWrites.length; i++) {
            address addr = accountsWithWrites[i];
            require(
                _allowedStorageAccesses.contains(addr) || _isNewContract(addr, newContracts),
                string(
                    abi.encodePacked(
                        "MultisigTask: address ",
                        MultisigTaskPrinter.getAddressLabel(addr),
                        " not in allowed storage accesses"
                    )
                )
            );
        }

        require(IGnosisSafe(parentMultisig).nonce() == nonce + 1, "MultisigTask: nonce not incremented");

        _validate(accountAccesses, actions);

        // check that state diff is as expected
        checkStateDiff(accountAccesses);
    }

    /// @notice Get task actions. Splits the actions into targets, values, and arguments.
    function processTaskActions(Action[] memory actions)
        public
        pure
        returns (address[] memory targets, uint256[] memory values, bytes[] memory arguments)
    {
        uint256 actionsLength = actions.length;
        require(actionsLength > 0, "No actions found");

        targets = new address[](actionsLength);
        values = new uint256[](actionsLength);
        arguments = new bytes[](actionsLength);

        for (uint256 i; i < actionsLength; i++) {
            require(actions[i].target != address(0), "Invalid target for task");
            // if there are no args and no eth, the action is not valid
            require(
                (actions[i].arguments.length == 0 && actions[i].value > 0) || actions[i].arguments.length > 0,
                "Invalid arguments for task"
            );
            targets[i] = actions[i].target;
            arguments[i] = actions[i].arguments;
            values[i] = actions[i].value;
        }
    }

    /// --------------------------------------------------------------------
    /// --------------------------------------------------------------------
    /// --------------------------- Public functions -----------------------
    /// --------------------------------------------------------------------
    /// --------------------------------------------------------------------

    /// @notice Build the task actions for all l2chains in the task.
    /// Contract calls must be performed in plain solidity.
    function build() public returns (Action[] memory actions) {
        require(parentMultisig != address(0), "Must set address registry for multisig address to be set");

        require(_buildStarted == uint256(0), "Build already started");
        _buildStarted = 1;

        _startBuild();
        _build();
        actions = _endBuild();

        _buildStarted = 0;

        return actions;
    }

    /// @notice Print task related data for task developers and signers.
    function print(
        Action[] memory actions,
        VmSafe.AccountAccess[] memory accountAccesses,
        bool isSimulate,
        bytes32 txHash
    ) public view {
        console.log("");
        MultisigTaskPrinter.printWelcomeMessage();

        accountAccesses.decodeAndPrint(parentMultisig, txHash);

        printSafe(actions, accountAccesses, isSimulate, txHash);
    }

    /// @notice Prints all relevant hashes to sign as well as the tenderly simulation link.
    function printSafe(
        Action[] memory actions,
        VmSafe.AccountAccess[] memory accountAccesses,
        bool isSimulate,
        bytes32 txHash
    ) private view {
        // Print calldata to be executed within the Safe.
        MultisigTaskPrinter.printTaskCalldata(getMulticall3Calldata(actions));

        // Only print data if the task is being simulated.
        if (isSimulate) {
            if (isNestedSafe(parentMultisig)) {
                printNestedData(actions);
            } else {
                printSingleData(actions);
            }

            printTenderlySimulationData(actions);
        }
        bytes32 normalizedHash = AccountAccessParser.normalizedStateDiffHash(accountAccesses, parentMultisig, txHash);
        MultisigTaskPrinter.printAuditReportInfo(normalizedHash);
    }

    /// @notice Helper function to print nested calldata.
    function printNestedData(Action[] memory actions) private view {
        require(
            childMultisig != address(0),
            "MultisigTask: Child multisig cannot be zero address when printing nested data to sign."
        );
        (, bytes memory dataToSign, bytes32 domainSeparator, bytes32 messageHash) = getApproveTransactionInfo(actions);
        bytes memory parentCallDataForLink = getMulticall3Calldata(actions); // For OPVerifyLink and hash display
        bytes32 parentHashToApprove = getHash(parentCallDataForLink, parentMultisig);

        MultisigTaskPrinter.printNestedDataInfo(
            MultisigTaskPrinter.getAddressLabel(parentMultisig),
            MultisigTaskPrinter.getAddressLabel(childMultisig),
            parentHashToApprove,
            dataToSign,
            domainSeparator,
            messageHash
        );

        MultisigTaskPrinter.printOPTxVerifyLink(
            parentMultisig,
            block.chainid,
            childMultisig,
            parentCallDataForLink,
            generateApproveMulticallData(actions), // This is the child's multicall calldata for approving parent
            _nonceBeforeSim(parentMultisig),
            _nonceBeforeSim(childMultisig),
            _getMulticallAddress(parentMultisig),
            _getMulticallAddress(childMultisig)
        );
    }

    /// @notice Helper function to print non-nested safe calldata.
    function printSingleData(Action[] memory actions) private view {
        bytes memory taskCallData = getMulticall3Calldata(actions);
        bytes memory dataToSign = getEncodedTransactionData(parentMultisig, taskCallData);
        MultisigTaskPrinter.printEncodedTransactionData(dataToSign);

        MultisigTaskPrinter.printTitle("SINGLE MULTISIG EOA HASH TO APPROVE");
        _printParentHash(taskCallData);
    }

    /// @notice Print the Tenderly simulation payload with the state overrides.
    function printTenderlySimulationData(Action[] memory actions) internal view {
        address targetAddress;
        bytes memory finalExec;
        if (childMultisig != address(0)) {
            targetAddress = MULTICALL3_ADDRESS;
            finalExec = getNestedSimulationMulticall3Calldata(actions);
        } else {
            targetAddress = parentMultisig;
            finalExec = _execTransactionCalldata(
                parentMultisig,
                getMulticall3Calldata(actions),
                Signatures.genPrevalidatedSignature(msg.sender),
                _getMulticallAddress(parentMultisig)
            );
        }

        MultisigTaskPrinter.printTenderlySimulationData(
            parentMultisig, finalExec, msg.sender, getStateOverrides(parentMultisig, childMultisig)
        );
    }

    /// @notice Get the hash for this safe transaction.
    function getHash(bytes memory callData, address safe) public view returns (bytes32) {
        return keccak256(getEncodedTransactionData(safe, callData));
    }

    /// @notice Helper function to generate the approveHash calldata to be executed by child multisig owner on parent multisig.
    function generateApproveMulticallData(Action[] memory actions) public view returns (bytes memory) {
        bytes memory callData = getMulticall3Calldata(actions);
        bytes32 hash = getHash(callData, parentMultisig);
        Call3Value memory call = Call3Value({
            target: parentMultisig,
            allowFailure: false,
            value: 0,
            callData: abi.encodeCall(IGnosisSafe(parentMultisig).approveHash, (hash))
        });

        Call3Value[] memory calls = new Call3Value[](1);
        calls[0] = call;
        return abi.encodeWithSignature("aggregate3Value((address,bool,uint256,bytes)[])", calls);
    }

    /// --------------------------------------------------------------------
    /// --------------------------------------------------------------------
    /// ------------------------- Internal functions -----------------------
    /// --------------------------------------------------------------------
    /// --------------------------------------------------------------------

    /// @notice Prank as the multisig.
    /// Override to prank with delegatecall flag set to true
    /// in case of OPCM tasks.
    function _prankMultisig() internal virtual {
        vm.startPrank(parentMultisig);
    }

    /// @notice Validate actions inclusion. Default implementation checks for duplicate actions.
    function validateAction(address target, uint256 value, bytes memory data, Action[] memory actions) public pure {
        uint256 actionsLength = actions.length;
        for (uint256 i = 0; i < actionsLength; i++) {
            // Check if the target, arguments and value matches with other existing actions.
            bool isDuplicateTarget = actions[i].target == target;
            bool isDuplicateArguments = keccak256(actions[i].arguments) == keccak256(data);
            bool isDuplicateValue = actions[i].value == value;

            require(!(isDuplicateTarget && isDuplicateArguments && isDuplicateValue), "Duplicated action found");
        }
    }

    /// @notice Helper function to determine if the given safe is a nested multisig.
    function isNestedSafe(address safe) public view returns (bool) {
        // assume safe is nested unless there is an EOA owner
        bool nested = true;

        address[] memory owners = IGnosisSafe(safe).getOwners();
        for (uint256 i = 0; i < owners.length; i++) {
            if (owners[i].code.length == 0) {
                nested = false;
            }
        }
        return nested;
    }

    /// @notice Helper function to prepare the signatures to be executed.
    function prepareSignatures(address _safe, bytes32 hash) internal view returns (bytes memory) {
        // prepend the prevalidated signatures to the signatures
        address[] memory approvers = Signatures.getApprovers(_safe, hash);
        return Signatures.genPrevalidatedSignatures(approvers);
    }

    function _execTransactionCalldata(
        address _safe,
        bytes memory _data,
        bytes memory _signatures,
        address _multicallTarget
    ) internal pure returns (bytes memory) {
        return abi.encodeCall(
            IGnosisSafe(_safe).execTransaction,
            (
                _multicallTarget,
                0,
                _data,
                Enum.Operation.DelegateCall,
                0,
                0,
                0,
                address(0),
                payable(address(0)),
                _signatures
            )
        );
    }

    /// @notice Get the multicall address for the given safe. Override to return required multicall address.
    function _getMulticallAddress(address safe) internal view virtual returns (address) {
        // Some child contracts may override this function and return a different multicall address
        // based on the safe address (e.g. whether it's the parent or child multisig).
        require(safe != address(0), "Safe address cannot be zero address");
        return multicallTarget;
    }

    /// @notice To show the full transaction trace in Tenderly, we build custom calldata
    /// that shows both the child multisig approving the hash, as well as the parent multisig
    /// executing the task. This is only used when simulating a nested multisig.
    function getNestedSimulationMulticall3Calldata(Action[] memory actions)
        internal
        view
        virtual
        returns (bytes memory data)
    {
        Call3Value[] memory calls = new Call3Value[](2);

        (bytes memory approveHashCallData,,,) = getApproveTransactionInfo(actions);
        bytes memory approveHashExec = _execTransactionCalldata(
            childMultisig,
            approveHashCallData,
            Signatures.genPrevalidatedSignature(MULTICALL3_ADDRESS),
            MULTICALL3_ADDRESS
        );
        calls[0] = Call3Value({target: childMultisig, allowFailure: false, value: 0, callData: approveHashExec});

        bytes memory customExec = _execTransactionCalldata(
            parentMultisig,
            getMulticall3Calldata(actions),
            Signatures.genPrevalidatedSignature(childMultisig),
            _getMulticallAddress(parentMultisig)
        );
        calls[1] = Call3Value({target: parentMultisig, allowFailure: false, value: 0, callData: customExec});

        return abi.encodeWithSignature("aggregate3Value((address,bool,uint256,bytes)[])", calls);
    }

    /// @notice Helper function to get the approve transaction info.
    function getApproveTransactionInfo(Action[] memory actions)
        internal
        view
        returns (bytes memory callData, bytes memory encodedTxData, bytes32 domainSeparator, bytes32 messageHash)
    {
        callData = generateApproveMulticallData(actions);
        encodedTxData = getEncodedTransactionData(childMultisig, callData);
        messageHash = GnosisSafeHashes.getMessageHashFromEncodedTransactionData(encodedTxData);
        domainSeparator = GnosisSafeHashes.calculateDomainSeparator(block.chainid, childMultisig);
        return (callData, encodedTxData, domainSeparator, messageHash);
    }

    /// --------------------------------------------------------------------
    /// --------------------------------------------------------------------
    /// ------------------------- Private functions ------------------------
    /// --------------------------------------------------------------------
    /// --------------------------------------------------------------------

    /// @notice to be used by the build function to capture the state changes applied by a given task.
    /// These state changes will inform whether or not the task will be executed onchain.
    /// steps:
    ///  1). take a snapshot of the current state of the contract
    ///  2). start prank as the multisig
    ///  3). start a recording of all calls created during the task
    function _startBuild() private {
        _prankMultisig();

        _startSnapshot = vm.snapshotState();

        vm.startStateDiffRecording();
    }

    /// @notice To be used at the end of the build function to snapshot the actions performed by the task and revert these changes
    /// then, stop the prank and record the state diffs and actions that were taken by the task.
    function _endBuild() private returns (Action[] memory) {
        VmSafe.AccountAccess[] memory accesses = vm.stopAndReturnStateDiff();
        vm.stopPrank();

        // Roll back state changes.
        require(
            vm.revertToState(_startSnapshot),
            "MultisigTask: failed to revert back to snapshot, unsafe state to run task"
        );
        require(accesses.length > 0, "MultisigTask: no account accesses found");

        // Determine the minimum call depth to isolate top-level calls only.
        // This ensures subcalls are excluded when counting actions.
        // Since account accesses are ordered by call execution (in Foundry),
        // the first entry always corresponds to a top-level call.
        uint256 topLevelDepth = accesses[0].depth;

        // First pass: count valid actions.
        uint256 validCount = 0;
        for (uint256 i = 0; i < accesses.length; i++) {
            // Record storage accesses if applicable.
            for (uint256 j = 0; j < accesses[i].storageAccesses.length; j++) {
                if (accesses[i].account == parentMultisig && accesses[i].storageAccesses[j].isWrite) {
                    _accountAccesses.push(accesses[i].storageAccesses[j]);
                }
            }
            if (_isValidAction(accesses[i], topLevelDepth)) {
                validCount++;
            }
        }

        // Allocate a memory array with exactly enough room.
        Action[] memory validActions = new Action[](validCount);
        uint256 index = 0;
        for (uint256 i = 0; i < accesses.length; i++) {
            if (_isValidAction(accesses[i], topLevelDepth)) {
                // Ensure action uniqueness.
                validateAction(accesses[i].account, accesses[i].value, accesses[i].data, validActions);

                (string memory opStr, Enum.Operation op) = _getOperationDetails(accesses[i].kind);
                string memory desc = _composeDescription(accesses[i], opStr);

                validActions[index] = Action({
                    value: accesses[i].value,
                    target: accesses[i].account,
                    arguments: accesses[i].data,
                    operation: op,
                    description: desc
                });
                index++;
            }
        }

        return validActions;
    }

    /// @notice Stores the state of the task prior to local simulation.
    /// Sets the parent and child nonces to their current values,
    /// ensuring subsequent calldata generation uses the correct
    /// nonce values even after the task has been executed locally.
    function _overrideState(string memory taskConfigFilePath) private {
        _setStateOverridesFromConfig(taskConfigFilePath); // Sets global '_stateOverrides' variable.
        nonce = _getNonceOrOverride(address(parentMultisig));
        if (childMultisig != address(0)) {
            address[] memory owners = IGnosisSafe(parentMultisig).getOwners();
            for (uint256 i = 0; i < owners.length; i++) {
                if (owners[i] == childMultisig) {
                    childNonce = _getNonceOrOverride(address(childMultisig));
                } else {
                    _getNonceOrOverride(owners[i]); // Nonce safety checks must be performed for each owner.
                }
            }
        }
        // We must do this after setting the nonces above. It allows us to make sure we're reading the correct network state when setting the nonces.
        _applyStateOverrides(); // Applies '_stateOverrides' to the current state.
    }

    /// @notice Returns true if the given address is a new contract.
    function _isNewContract(address addr, address[] memory newContracts) private pure returns (bool isNewContract_) {
        isNewContract_ = false;
        for (uint256 j; j < newContracts.length; j++) {
            if (newContracts[j] == addr) {
                isNewContract_ = true;
                break;
            }
        }
    }

    /// @notice Returns true if the given account access should be recorded as an action. This function is used to filter out
    /// actions that we defined in the `_build` function of our template. The actions selected by this function will get executed
    /// by the relevant Multicall3 contract (e.g. `Multicall3` or `Multicall3DelegateCall`).
    function _isValidAction(VmSafe.AccountAccess memory access, uint256 topLevelDepth) internal view returns (bool) {
        bool accountNotRegistryOrVm =
            (access.account != AddressRegistry.unwrap(addrRegistry) && access.account != address(vm));
        bool accessorNotRegistry = access.accessor != AddressRegistry.unwrap(addrRegistry);
        bool isCall = (access.kind == VmSafe.AccountAccessKind.Call && access.depth == topLevelDepth);
        bool isTopLevelDelegateCall =
            (access.kind == VmSafe.AccountAccessKind.DelegateCall && access.depth == topLevelDepth);
        bool accessorIsParent = (access.accessor == parentMultisig);
        return accountNotRegistryOrVm && accessorNotRegistry && (isCall || isTopLevelDelegateCall) && accessorIsParent;
    }

    /// @notice Composes a description string for the given access using the provided operation string.
    function _composeDescription(VmSafe.AccountAccess memory access, string memory opStr)
        internal
        view
        returns (string memory)
    {
        return string(
            abi.encodePacked(
                opStr,
                " ",
                MultisigTaskPrinter.getAddressLabel(access.account),
                " with ",
                vm.toString(access.value),
                " eth and ",
                vm.toString(access.data),
                " data."
            )
        );
    }

    function _getOperationDetails(VmSafe.AccountAccessKind kind)
        private
        pure
        returns (string memory opStr, Enum.Operation op)
    {
        if (kind == VmSafe.AccountAccessKind.Call) {
            opStr = "Call";
            op = Enum.Operation.Call;
        } else if (kind == VmSafe.AccountAccessKind.DelegateCall) {
            opStr = "DelegateCall";
            op = Enum.Operation.DelegateCall;
        } else {
            revert("Unknown account access kind");
        }
    }

    /// @notice Increments the nonce of the given owner.
    /// If the owner is a contract, we need to increment the nonce manually.
    /// This is in lieu of executing approveHash from the owner contract.
    function _incrementOwnerNonce(address owner) private {
        if (address(owner).code.length > 0) {
            uint256 currentOwnerNonce = IGnosisSafe(owner).nonce();
            vm.store(owner, bytes32(uint256(0x5)), bytes32(uint256(currentOwnerNonce + 1)));
        } else {
            uint256 currentOwnerNonce = vm.getNonce(owner);
            vm.setNonce(owner, uint64(currentOwnerNonce + 1));
        }
    }

    /// @notice This function performs basic checks on the state diff.
    /// It checks that all touched accounts have code, that the balances are unchanged if not expected, and that no self-destructs occurred.
    function checkStateDiff(VmSafe.AccountAccess[] memory accountAccesses) internal view {
        require(accountAccesses.length > 0, "No account accesses");
        address[] memory allowedAccesses = getAllowedStorageAccess();
        address[] memory newContracts = accountAccesses.getNewContracts();
        for (uint256 i; i < accountAccesses.length; i++) {
            VmSafe.AccountAccess memory accountAccess = accountAccesses[i];
            // All touched accounts should have code, with the exception of precompiles.
            bool isPrecompile = accountAccess.account >= address(0x1) && accountAccess.account <= address(0xa);
            if (!isPrecompile) {
                require(
                    accountAccess.account.code.length != 0,
                    string.concat("Account has no code: ", vm.toString(accountAccess.account))
                );
            }

            if (!_allowedBalanceChanges.contains(accountAccess.account)) {
                // Skip balance change checks for newly deployed contracts.
                // Ensure that existing contracts, that haven't been allow listed, do not contain a value transfer.
                if (!_isNewContract(accountAccess.account, newContracts)) {
                    require(
                        !accountAccess.containsValueTransfer(),
                        string.concat("Unexpected balance change: ", vm.toString(accountAccess.account))
                    );
                }
            }

            require(
                accountAccess.kind != VmSafe.AccountAccessKind.SelfDestruct,
                string.concat("Self-destructed account: ", vm.toString(accountAccess.account))
            );
            for (uint256 j; j < accountAccess.storageAccesses.length; j++) {
                VmSafe.StorageAccess memory storageAccess = accountAccess.storageAccesses[j];
                if (!storageAccess.isWrite) continue; // Skip SLOADs.
                uint256 value = uint256(storageAccess.newValue);
                address account = storageAccess.account;
                if (isLikelyAddressThatShouldHaveCode(value)) {
                    // Log account, slot, and value if there is no code.
                    string memory err = string.concat(
                        "Likely address in storage has no code\n",
                        "  account: ",
                        vm.toString(account),
                        "\n  slot:    ",
                        vm.toString(storageAccess.slot),
                        "\n  value:   ",
                        vm.toString(bytes32(value))
                    );
                    require(address(uint160(value)).code.length != 0, err);
                } else {
                    // Log account, slot, and value if there is code.
                    string memory err = string.concat(
                        "Likely address in storage has unexpected code\n",
                        "  account: ",
                        vm.toString(account),
                        "\n  slot:    ",
                        vm.toString(storageAccess.slot),
                        "\n  value:   ",
                        vm.toString(bytes32(value))
                    );
                    require(address(uint160(value)).code.length == 0, err);
                }
                require(account.code.length != 0, string.concat("Storage account has no code: ", vm.toString(account)));
                require(!storageAccess.reverted, string.concat("Storage access reverted: ", vm.toString(account)));
                bool allowed;
                for (uint256 k; k < allowedAccesses.length; k++) {
                    allowed = allowed || (account == allowedAccesses[k]) || _isNewContract(account, newContracts);
                }
                require(allowed, string.concat("Unallowed Storage access: ", vm.toString(account)));
            }
        }
    }

    /// @notice helper method to get transfers and state changes of task affected addresses
    function _processStateDiffChanges(VmSafe.AccountAccess[] memory accountAccesses) private {
        for (uint256 i = 0; i < accountAccesses.length; i++) {
            // TODO Once `validate` is updated to use `accountAccesses` instead of
            // `_taskStateChangeAddresses`, we can delete the  `_processStateDiffChanges`
            // and `_processStateChanges` methods.
            _processStateChanges(accountAccesses[i].storageAccesses);
        }
    }

    /// @notice helper method to get state changes of task affected addresses
    function _processStateChanges(VmSafe.StorageAccess[] memory storageAccess) private {
        for (uint256 i; i < storageAccess.length; i++) {
            address account = storageAccess[i].account;

            // get only state changes for write storage access
            if (storageAccess[i].isWrite) {
                _stateInfos[account].push(
                    StateInfo({
                        slot: storageAccess[i].slot,
                        oldValue: storageAccess[i].previousValue,
                        newValue: storageAccess[i].newValue
                    })
                );
            }

            // add address to task state change addresses array only if not already added
            if (!_taskStateChangeAddresses.contains(account) && _stateInfos[account].length != 0) {
                _taskStateChangeAddresses.add(account);
            }
        }
    }

    /// @notice Checks that values have code on this chain.
    /// This method is not storage-layout-aware and therefore is not perfect. It may return erroneous
    /// results for cases like packed slots, and silently show that things are okay when they are not.
    function isLikelyAddressThatShouldHaveCode(uint256 value) internal view virtual returns (bool) {
        // If out of range (fairly arbitrary lower bound), return false.
        if (value > type(uint160).max) return false;
        if (value < uint256(uint160(0x00000000fFFFffffffFfFfFFffFfFffFFFfFffff))) return false;
        // If the value is a L2 predeploy address it won't have code on this chain, so return false.
        if (
            value >= uint256(uint160(0x4200000000000000000000000000000000000000))
                && value <= uint256(uint160(0x420000000000000000000000000000000000FffF))
        ) return false;
        // Allow known EOAs.
        address[] memory exceptions = getCodeExceptions();
        for (uint256 i; i < exceptions.length; i++) {
            require(
                exceptions[i] != address(0),
                "getCodeExceptions includes the zero address, please make sure all entries are populated."
            );
            if (address(uint160(value)) == exceptions[i]) return false;
        }
        // Otherwise, this value looks like an address that we'd expect to have code.
        return true;
    }
}<|MERGE_RESOLUTION|>--- conflicted
+++ resolved
@@ -349,15 +349,10 @@
     }
 
     /// @notice Print the hash to approve by EOA for parent/root multisig.
-<<<<<<< HEAD
     function _printParentHash(bytes memory callData) internal view {
+        console.log("Parent Multisig: ", MultisigTaskPrinter.getAddressLabel(parentMultisig));
         bytes32 safeTxHash = getHash(callData, parentMultisig);
         console.log("Safe Transaction Hash: ", vm.toString(safeTxHash));
-=======
-    function printParentHash(bytes memory callData) public view {
-        console.log("Parent Multisig: ", getAddressLabel(parentMultisig));
-        console.log("Safe Transaction Hash: ", vm.toString(getHash(callData, parentMultisig)));
->>>>>>> 5db6fa1f
 
         bytes memory encodedTxData = getEncodedTransactionData(parentMultisig, callData);
         bytes32 domainSeparator = GnosisSafeHashes.calculateDomainSeparator(block.chainid, parentMultisig);
