--- conflicted
+++ resolved
@@ -481,11 +481,7 @@
         // write all state changes to storage
         _processStateDiffChanges(accountAccesses);
 
-<<<<<<< HEAD
-        address[] memory accountsWithWrites = accountAccesses.getUniqueWrites();
-=======
         address[] memory accountsWithWrites = accountAccesses.getUniqueWrites(false);
->>>>>>> 07fbd292
         // By default, we all storage accesses to newly created contracts.
         address[] memory newContracts = accountAccesses.getNewContracts();
 
