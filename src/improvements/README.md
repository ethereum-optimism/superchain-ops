--- conflicted
+++ resolved
@@ -85,13 +85,8 @@
 
 2. Configure the task in `config.toml`:
 ```toml
-<<<<<<< HEAD
 templateName = "GasConfigTemplate"
-l2chains = [{name = "Chain1", chainId = 123}]
-=======
-# L2Chains is a list of the L2 chains that the task will interact with
-l2chains = [{"name": "Base", "chainId": 8453}, {"name": "Metal", "chainId": 1750}, {"name": "OP Mainnet", "chainId": 10}]
->>>>>>> 83ecc7aa
+l2chains = [{"name": "OP Mainnet", "chainId": 10}]
 ```
 
 3. Test the task:
