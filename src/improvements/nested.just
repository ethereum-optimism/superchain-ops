set dotenv-load

# Common variables used across multiple recipes
# Export variables in uppercase for shell script usage
export TASK_PATH := invocation_directory()
export SCRIPT_PATH := justfile_directory()

# Get RPC URL based on task path
rpc_cmd := SCRIPT_PATH + "/script/get-rpc-url.sh \"" + TASK_PATH + "\""
export rpcUrl := shell(rpc_cmd)

# Fetch the template name from the config.toml file
cmd := "yq '.templateName' " + TASK_PATH + "/config.toml"
export SCRIPT_NAME := shell(cmd)
export signatures := env_var_or_default('SIGNATURES', '')
export randomPersonEoa := "0xd8dA6BF26964aF9D7eEd9e03E53415D37aA96045"
export forkBlockNumber := env_var_or_default('FORK_BLOCK_NUMBER', '-1')

# Simulate sequence execution variables
export ANVIL_LOCALHOST_RPC :="http://localhost:8545"
export PRIVATE_KEY_OWNER := "0xac0974bec39a17e36ba4a6b4d238ff944bacb478cbed5efcae784d7bf4f2ff80"
export PRIVATE_KEY_EXECUTOR :="0x59c6995e998f97a5a0044966f0945389dc9e86dae88c7a8412f4603b6b78690d"
export FAKE_SIG :="11111111111111111111111111111111111111111111111111111111111111111111111111111111111111111111111111111111111111111111111111111111"

simulate whichSafe hdPath='0':
  #!/usr/bin/env bash
  # Get the appropriate safe address based on whichSafe
  safe=$(bash ${SCRIPT_PATH}/script/get-safe.sh ${TASK_PATH} "{{whichSafe}}")

  echo "RPC URL: ${rpcUrl}"

  config=${TASK_PATH}/config.toml
  script=${SCRIPT_PATH}/template/${SCRIPT_NAME}.sol

  echo "Using script ${script}"
  echo "getting signer address for {{whichSafe}}..."
  signer=$(cast call ${safe} "getOwners()(address[])" -r ${rpcUrl} | grep -oE '0x[a-fA-F0-9]{40}' | head -n1)

  echo "safe: $safe"
  echo "Simulating call to {{whichSafe}} at ${safe}"
  if [ -z "$SIMULATE_WITHOUT_LEDGER" ]; then
    signer=$(cast wallet address --ledger --mnemonic-derivation-path "m/44'/60'/{{hdPath}}'/0/0")
    echo "Simulating with ledger account: ${signer}"
  else
      echo "Simulating without ledger using the first owner account: ${signer}"
  fi
  echo ""

  # Allow simulating from a specific block by setting FORK_BLOCK_NUMBER in the tasks .env file.
  # If not set (or set to -1), default to using the latest block.
  if [ "${forkBlockNumber}" = "-1" ]; then
    fork_block_arg=""
  else
    echo "Using fork block number from env: ${forkBlockNumber}"
    fork_block_arg="--fork-block-number ${forkBlockNumber}"
  fi
<<<<<<< HEAD
  
=======

  echo "⏳ Task simulation in progress. Some tasks take longer than others..."
>>>>>>> 820af491
  forge build
  forge script ${script} \
    ${fork_block_arg} \
    --rpc-url ${ANVIL_LOCALHOST_RPC} \
    --sender ${signer} \
    --sig "simulateAsSigner(string,address)" \
    ${config} \
    ${safe}

sign whichSafe hdPath='0':
  #!/usr/bin/env bash
  # Get the appropriate safe address based on whichSafe
  safe=$(bash ${SCRIPT_PATH}/script/get-safe.sh ${TASK_PATH} "{{whichSafe}}")


  config=${TASK_PATH}/config.toml
  script=${SCRIPT_PATH}/template/${SCRIPT_NAME}.sol
  echo "getting signer address..."
  signer=$(cast wallet address --ledger --mnemonic-derivation-path "m/44'/60'/{{hdPath}}'/0/0")
  echo "Signing with: ${signer}"
  echo ""

  echo "⏳ Task signing in progress. Some tasks take longer than others..."
  forge build
  # Using the eip712sign within the repo folder since eip712sign was installed there in ./justfile.
  $(git rev-parse --show-toplevel)/bin/eip712sign --ledger --hd-paths "m/44'/60'/{{hdPath}}'/0/0" -- \
  forge script ${script} \
    --rpc-url ${rpcUrl} \
    --sig "signFromChildMultisig(string,address)" \
    ${config} \
    "${safe}"

approve whichSafe hdPath='0':
  #!/usr/bin/env bash
  # Get the appropriate safe address based on whichSafe
  safe=$(bash ${SCRIPT_PATH}/script/get-safe.sh ${TASK_PATH} "{{whichSafe}}")

  config=${TASK_PATH}/config.toml
  script=${SCRIPT_PATH}/template/${SCRIPT_NAME}.sol
  sender=$(cast wallet address --ledger --mnemonic-derivation-path "m/44'/60'/{{hdPath}}'/0/0")

  forge build
  forge script ${script} \
    --fork-url ${rpcUrl} \
    --ledger --hd-paths "m/44'/60'/{{hdPath}}'/0/0" \
    --broadcast \
    --sender ${sender} \
    --sig "approveFromChildMultisig(string,address,bytes)" \
    ${config} \
    ${safe} \
    ${signatures}

approve_in_anvil whichSafe signature:
  #!/usr/bin/env bash
  # Get the appropriate safe address based on whichSafe
  safe=$(bash ${SCRIPT_PATH}/script/get-safe.sh ${TASK_PATH} "{{whichSafe}}")

  config=${TASK_PATH}/config.toml
  script=${SCRIPT_PATH}/template/${SCRIPT_NAME}.sol
  sender=$(cast wallet address --private-key ${PRIVATE_KEY_EXECUTOR})

  forge build
  forge script ${script} \
    --fork-url ${ANVIL_LOCALHOST_RPC} \
    --broadcast \
    --sender ${sender} \
    --sig "approveFromChildMultisig(string,address,bytes)" \
    --private-key ${PRIVATE_KEY_EXECUTOR} \
    ${config} \
    ${safe} \
    {{signature}}

simulate-approve whichSafe hdPath='0':
  #!/usr/bin/env bash
  # Get the appropriate safe address based on whichSafe
  safe=$(bash ${SCRIPT_PATH}/script/get-safe.sh ${TASK_PATH} "{{whichSafe}}")

  config=${TASK_PATH}/config.toml
  script=${SCRIPT_PATH}/template/${SCRIPT_NAME}.sol

  if [ ! -z "$SIMULATE_WITHOUT_LEDGER" ]; then
    sender=$(cast call ${safe} "getOwners()(address[])" -r ${rpcUrl} | grep -oE '0x[a-fA-F0-9]{40}' | head -n1)
  else
    sender=$(cast wallet address --ledger --mnemonic-derivation-path "m/44'/60'/{{hdPath}}'/0/0")
  fi

  forge build
  forge script ${script} \
    --fork-url ${rpcUrl} \
    --sender ${sender} \
    --sig "approveFromChildMultisig(string,address,bytes)" \
    ${config} \
    ${safe} \
    ${signatures}

execute hdPath='0':
  #!/usr/bin/env bash
  config=${TASK_PATH}/config.toml
  script=${SCRIPT_PATH}/template/${SCRIPT_NAME}.sol

  echo "Using script ${script}"
  sender=$(cast wallet address --ledger --mnemonic-derivation-path "m/44'/60'/{{hdPath}}'/0/0")

  echo "⏳ Task execution in progress. Some tasks take longer than others..."
  forge build
  forge script ${script} \
    --fork-url ${rpcUrl} \
    --ledger --hd-paths "m/44'/60'/{{hdPath}}'/0/0" \
    --broadcast \
    --sender ${sender} \
    --sig "executeRun(string,bytes)" \
    ${config} \
<<<<<<< HEAD
    "0x"

simulated-run hdPath='0':
  #!/usr/bin/env bash
  config=${TASK_PATH}/config.toml
  script=${SCRIPT_PATH}/template/${SCRIPT_NAME}.sol

  echo "Using script ${script}"

  forge build
  forge script ${script} \
    --fork-url ${rpcUrl} \
    --sender ${randomPersonEoa} \
    --sig "executeRun(string,bytes)" \
    ${config} \
    "0x"


approvehash_in_anvil2 whichSafe hdPath='0':
  #!/usr/bin/env bash
  # Get the appropriate safe address based on whichSafe


  safe=$(bash ${SCRIPT_PATH}/script/get-safe.sh ${TASK_PATH} "{{whichSafe}}")
  echo "safe: $safe"
  config=${TASK_PATH}/config.toml
  script=${SCRIPT_PATH}/template/${SCRIPT_NAME}.sol
  
  sender=$(cast wallet address --private-key ${PRIVATE_KEY_OWNER})
  ownerSafe=${safe}
  echo "============ OVERRIDE SAFES SETTINGS Parent Safe:'${ownerSafe}' & Child Safe: '${safe}' ============"
  echo "1. Set the threshold to 1 of the child safe."
  cast rpc anvil_setStorageAt ${safe} 0x0000000000000000000000000000000000000000000000000000000000000004 0x0000000000000000000000000000000000000000000000000000000000000001 --rpc-url ${ANVIL_LOCALHOST_RPC}

  echo "2. Set the owner count to 1."
  cast rpc anvil_setStorageAt ${safe} 0x0000000000000000000000000000000000000000000000000000000000000003 0x0000000000000000000000000000000000000000000000000000000000000001 --rpc-url ${ANVIL_LOCALHOST_RPC}


  # cast index address 0x0000000000000000000000000000000000000001 2 => 0xe90b7bceb6e7df5418fb78d8ee546e97c83a08bbccc01a0644d599ccd2a7c2e0 expected owner mapping: {0x1 -> 0xf39..., 0xf39 -> 0x1}
  echo "3. Insert the address 0xf39Fd6e51aad88F6F4ce6aB8827279cffFb92266 as the sole owner of the safe."
  cast rpc anvil_setStorageAt ${safe} 0xe90b7bceb6e7df5418fb78d8ee546e97c83a08bbccc01a0644d599ccd2a7c2e0 0x000000000000000000000000f39Fd6e51aad88F6F4ce6aB8827279cffFb92266 --rpc-url ${ANVIL_LOCALHOST_RPC}
  
  echo "4. Close the mapping of the owners to the sentinel address."
  # cast index address 0xf39Fd6e51aad88F6F4ce6aB8827279cffFb92266 2 => 0xbc40fbf4394cd00f78fae9763b0c2c71b21ea442c42fdadc5b720537240ebac1
  cast rpc anvil_setStorageAt ${safe} 0xbc40fbf4394cd00f78fae9763b0c2c71b21ea442c42fdadc5b720537240ebac1  0x0000000000000000000000000000000000000000000000000000000000000001 --rpc-url ${ANVIL_LOCALHOST_RPC}
  echo "The sole Owner of the \"${safe}\" is: $(cast call ${safe}  "getOwners()(address[])" --rpc-url http://localhost:8545)"
  echo "================================================"
  
  forge build

  

  # Using the eip712sign within the repo folder since eip712sign was installed there in ./justfile.
  # We remove the 2 first characters of the private key ${PRIVATE_KEY_OWNER}
  privateKey=${PRIVATE_KEY_OWNER:2}
  res_sig=$(eip712sign --private-key ${privateKey}  -- \
  forge script ${script} \
    --rpc-url ${ANVIL_LOCALHOST_RPC} \
    --sig "signFromChildMultisig(string,address)" \
    ${config} \
    "${safe}")
  
  signature=$(echo "$res_sig" | grep -o 'Signature: [a-fA-F0-9]\{130\}' | cut -d' ' -f2)
  
  # Check if the signature is not empty
  if [ -n "$signature" ]; then
      echo "Signature found: $signature"
  else
      echo "[ERROR] No signature found extracted from signFromChildMultisig(string,address)"
      exit 1
  fi
  echo $(pwd)
  cd ${TASK_PATH}
  just --justfile ${SCRIPT_PATH}/nested.just approve_in_anvil {{whichSafe}} ${signature}


execute_in_anvil:
  #!/usr/bin/env bash
  config=${TASK_PATH}/config.toml
  script=${SCRIPT_PATH}/template/${SCRIPT_NAME}.sol

  echo "Using script ${script}"
  sender=$(cast wallet address --private-key ${PRIVATE_KEY_EXECUTOR})

  forge build
  forge script ${script} \
    --fork-url ${ANVIL_LOCALHOST_RPC} \
    --broadcast \
    --sender ${sender} \
    --sig "executeRun(string,bytes)" \
    --private-key ${PRIVATE_KEY_EXECUTOR} \
    ${config} \
    "0x"

## approvehash_in_anvil is a function to generate the nested hash and approve the hash for the given safes (SC, or FND) for later executing during the simulation using the execute_in_anvil function.
# approvehash_in_anvil whichSafe hdPath='0':
#   #!/usr/bin/env bash
#   # set -x
#   ANVIL_LOCALHOST_RPC="http://localhost:8545"
#   bundlePath=${taskPath}/${bundleName}.json
#   script=NestedSignFromJson
#   signer=""
#   echo "Approving hash in Anvil.."

#   if [ -f "${taskPath}/NestedSignFromJson.s.sol" ]; then
#     script="${taskPath}/NestedSignFromJson.s.sol"
#     echo "Running script with assertions"
#   fi
#   echo "Using script ${script}"
#   if [ "{{whichSafe}}" == "foundation" ]; then
#     safe="{{foundationSafe}}"
#     echo "Using foundation safe at ${safe}"
#   fi
#   if [ "{{whichSafe}}" == "council" ]; then
#     safe="{{councilSafe}}"
#     echo "Using council safe at ${safe}"
#   fi
#   if [ "{{whichSafe}}" == "chain-governor" ]; then
#     if [ -z "{{chainGovernorSafe}}" ]; then
#       echo "Error: CHAIN_GOVERNOR_SAFE is not set for chain-governor." >&2
#       exit 1
#     fi
#     safe="{{chainGovernorSafe}}"
#   fi

#   echo "Using script ${script} with nested approvehash_in_anvil."
#   echo "Safe address: ${ownerSafe}"
#   echo "Getting signer address..."

#   if [ ! -z "$SIMULATE_WITHOUT_LEDGER" ]; then
#     signer=$(cast wallet address --private-key ${PRIVATE_KEY_OWNER})
#     echo "${PRIVATE_KEY_OWNER}"
#   else
#     signer=$(cast wallet address --ledger --mnemonic-derivation-path "m/44'/60'/{{hdPath}}'/0/0")
#   fi
#   echo "============ OVERRIDE SAFES SETTINGS Parent Safe:'${ownerSafe}' & Child Safe: '${safe}' ============"
#   echo "1. Set the threshold to 1 of the child safe."
#   cast rpc anvil_setStorageAt ${safe} 0x0000000000000000000000000000000000000000000000000000000000000004 0x0000000000000000000000000000000000000000000000000000000000000001 --rpc-url ${ANVIL_LOCALHOST_RPC}

#   echo "2. Set the owner count to 1."
#   cast rpc anvil_setStorageAt ${safe} 0x0000000000000000000000000000000000000000000000000000000000000003 0x0000000000000000000000000000000000000000000000000000000000000001 --rpc-url ${ANVIL_LOCALHOST_RPC}


#   # cast index address 0x0000000000000000000000000000000000000001 2 => 0xe90b7bceb6e7df5418fb78d8ee546e97c83a08bbccc01a0644d599ccd2a7c2e0 expected owner mapping: {0x1 -> 0xf39..., 0xf39 -> 0x1}
#   echo "3. Insert the address 0xf39Fd6e51aad88F6F4ce6aB8827279cffFb92266 as the sole owner of the safe."
#   cast rpc anvil_setStorageAt ${safe} 0xe90b7bceb6e7df5418fb78d8ee546e97c83a08bbccc01a0644d599ccd2a7c2e0 0x000000000000000000000000f39Fd6e51aad88F6F4ce6aB8827279cffFb92266 --rpc-url ${ANVIL_LOCALHOST_RPC}
  
#   echo "4. Close the mapping of the owners to the sentinel address."
#   # cast index address 0xf39Fd6e51aad88F6F4ce6aB8827279cffFb92266 2 => 0xbc40fbf4394cd00f78fae9763b0c2c71b21ea442c42fdadc5b720537240ebac1
#   cast rpc anvil_setStorageAt ${safe} 0xbc40fbf4394cd00f78fae9763b0c2c71b21ea442c42fdadc5b720537240ebac1  0x0000000000000000000000000000000000000000000000000000000000000001 --rpc-url ${ANVIL_LOCALHOST_RPC}
#   echo "The sole Owner of the \"${safe}\" is: $(cast call ${safe}  "getOwners()(address[])" --rpc-url http://localhost:8545)"
#   echo "================================================"
  
#   forge build
#   outputforge=$(forge script ${script} \
#     --rpc-url ${ANVIL_LOCALHOST_RPC} \
#     --private-key {{PRIVATE_KEY_OWNER}} \
#     --sig "signJson(string,address)" \
#     ${bundlePath} \
#     ${safe})

#   tempfile=$(mktemp)
#   echo "tmp file located to:" > $tempfile
#   echo "Outputforge: $outputforge" > $tempfile   
#   ## 1. Generate hash for the SC and FND
#   hash=$(cat $tempfile | grep -A 1 "If submitting onchain, call Safe.approveHash on " | cut -d ':' -f 2 | tr -d '[:space:]')

#   if [[ -z "$hash" ]]; then
#       echo "Hash not found in the file."
#       exit 10
#   else
#       echo "Extracted Hash: $hash"
#   fi

#   ## 2. Approval of this hash in the SC and FND respectively.
#   cast send ${safe} "approveHash(bytes32)" ${hash} --rpc-url ${ANVIL_LOCALHOST_RPC} --private-key {{PRIVATE_KEY_OWNER}} 2>&1 /dev/null 

#   ## 3. Execute the Approval from another private-key `PRIVATE_KEY_EXECUTOR` on the L1PAO. 
#   # This will revert, if there is an error with the nonce here and throw the GS025 error on the logs.
#   forge script ${script} \
#     --rpc-url ${ANVIL_LOCALHOST_RPC} \
#     --broadcast \
#     --private-key {{PRIVATE_KEY_EXECUTOR}} \
#     --sig "approveJson(string,address,bytes)" \
#     ${bundlePath} \
#     ${safe} \
#     ${FAKE_SIG} 2>&1 /dev/null
  
# ## execute_in_anvil is a function to execute hash in anvil dedicated for simulation.
# execute_in_anvil hdPath='0':
#   #!/usr/bin/env bash
#   # set -x
#   bundlePath=${taskPath}/${bundleName}.json
#   script=NestedSignFromJson
#   if [ -f "${taskPath}/NestedSignFromJson.s.sol" ]; then
#     script="${taskPath}/NestedSignFromJson.s.sol"
#     echo "Running script with assertions"
#   fi
#   echo "Using script ${script}"

#   if [ ! -z "$SIMULATE_WITHOUT_LEDGER" ]; then
#     signer=$(cast wallet address --private-key ${PRIVATE_KEY_OWNER}) # corresponding to 0xf39Fd6e51aad88F6F4ce6aB8827279cffFb92266 private-key.
#   else
#     signer=$(cast wallet address --ledger --mnemonic-derivation-path "m/44'/60'/{{hdPath}}'/0/0")
#   fi

#   ## 4. Once the L1PAO has the two approvhashes, we execute the transaction permissionlessly.nested.just
#   forge build
#   execution=$(forge script ${script} \
#     --rpc-url ${ANVIL_LOCALHOST_RPC} \
#     --broadcast --private-key {{PRIVATE_KEY_EXECUTOR}} \
#     --sig "runJson(string)" \
#     ${bundlePath} 2>&1)
=======
    "0x"
>>>>>>> 820af491
<|MERGE_RESOLUTION|>--- conflicted
+++ resolved
@@ -54,12 +54,8 @@
     echo "Using fork block number from env: ${forkBlockNumber}"
     fork_block_arg="--fork-block-number ${forkBlockNumber}"
   fi
-<<<<<<< HEAD
-  
-=======
 
   echo "⏳ Task simulation in progress. Some tasks take longer than others..."
->>>>>>> 820af491
   forge build
   forge script ${script} \
     ${fork_block_arg} \
@@ -172,7 +168,6 @@
     --sender ${sender} \
     --sig "executeRun(string,bytes)" \
     ${config} \
-<<<<<<< HEAD
     "0x"
 
 simulated-run hdPath='0':
@@ -386,6 +381,3 @@
 #     --broadcast --private-key {{PRIVATE_KEY_EXECUTOR}} \
 #     --sig "runJson(string)" \
 #     ${bundlePath} 2>&1)
-=======
-    "0x"
->>>>>>> 820af491
