--- conflicted
+++ resolved
@@ -23,13 +23,9 @@
 
     MultisigTask private multisigTask;
     Addresses private addresses;
-<<<<<<< HEAD
     mapping(address => uint256) private privateKeyForOwner;
 
     /// ProxyAdminOwner safe for task-01 is a nested multisig for Op mainnet L2 chain.
-=======
-    // ProxyAdminOwner safe for task-01 is a nested multisig for Op mainnet L2 chain.
->>>>>>> d1266635
     string taskConfigFilePath = "src/fps/example/task-01/mainnetConfig.toml";
 
     function setUp() public {
