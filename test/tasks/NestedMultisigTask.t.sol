--- conflicted
+++ resolved
@@ -35,13 +35,8 @@
 
     function runTask() internal {
         multisigTask = new DisputeGameUpgradeTemplate();
-<<<<<<< HEAD
         multisigTask.simulateRun(taskConfigFilePath, "");
-        addresses = multisigTask.addresses();
-=======
-        multisigTask.simulateRun(taskConfigFilePath);
         addrRegistry = multisigTask.addrRegistry();
->>>>>>> 9f1cb1aa
     }
 
     function testSafeNested() public {
@@ -210,14 +205,7 @@
             multisigTask.approveFromChildMultisig(taskConfigFilePath, childMultisig, packedSignaturesChild);
         }
 
-<<<<<<< HEAD
         /// execute the task
-=======
-        // no offchain signatures for the parent multisig
-        bytes memory packedSignaturesParent;
-
-        // execute the task
->>>>>>> 9f1cb1aa
         multisigTask = new DisputeGameUpgradeTemplate();
         multisigTask.simulateRun(taskConfigFilePath, "");
 
@@ -236,7 +224,7 @@
         uint256 snapshotId = vm.snapshot();
         multisigTask = new TestOPCMUpgradeVxyz();
         string memory opcmTaskConfigFilePath = "test/tasks/mock/configs/TestOPCMUpgradeVxyz.toml";
-        multisigTask.simulateRun(opcmTaskConfigFilePath);
+        multisigTask.simulateRun(opcmTaskConfigFilePath, "");
         addrRegistry = multisigTask.addrRegistry();
         address multisig = multisigTask.parentMultisig();
         address[] memory parentMultisigOwners = IGnosisSafe(multisig).getOwners();
@@ -316,7 +304,7 @@
 
         // execute the task
         multisigTask = new TestOPCMUpgradeVxyz();
-        multisigTask.executeRun(opcmTaskConfigFilePath, packedSignaturesParent);
+        multisigTask.simulateRun(opcmTaskConfigFilePath, packedSignaturesParent);
     }
 
     function getNestedDataToSign(address owner) internal view returns (bytes memory) {
