--- conflicted
+++ resolved
@@ -7,13 +7,8 @@
 
 # List of operations to perform. In this case, approve 100 TEST tokens to be spent by SecurityCouncil and USER1
 operations = [
-<<<<<<< HEAD
-  {token = "TEST", amount = 100, target = "SecurityCouncil"},
-  {token = "ETH", amount = 100, target = "SecurityCouncil"}
-=======
-  {token = "TEST", amount = "100.000", target = "SecurityCouncil"},
-  {token = "TEST", amount = "100.0", target = "USER1"}
->>>>>>> f6bc437a
+  {token = "TEST", amount = "0.000000000000000100", target = "SecurityCouncil"},
+  {token = "ETH", amount = "0.000000000000000100", target = "SecurityCouncil"}
 ]
 
 [addresses]
@@ -21,5 +16,4 @@
 "SafeToSendFrom" = "0xcBC62730b54BFE94173B1182FA56Db1393451d4e"
 "ETH" = "0xEeeeeEeeeEeEeeEeEeEeeEEEeeeeEeeeeeeeEEeE"
 "TEST" = "0xBB4daAC11B4446EE1c6146De1e26ecf1Ab8b3EB6"
-"USER1" = "0x0000000000000000000000000000000000000001"
 "SecurityCouncil" = "0xf64bc17485f0B4Ea5F06A96514182FC4cB561977"