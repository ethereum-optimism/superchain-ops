--- conflicted
+++ resolved
@@ -211,13 +211,8 @@
         vm.expectRevert("GS025");
         task.simulate("");
 
-<<<<<<< HEAD
         /// validations should pass after a successful run
         task.validate(accountAccesses);
-=======
-        // validations should pass after a successful run
-        task.validate();
->>>>>>> 9f1cb1aa
     }
 
     function testGetCalldata() public {
