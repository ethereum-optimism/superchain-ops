// SPDX-License-Identifier: MIT
pragma solidity ^0.8.0;

import {Test} from "forge-std/Test.sol";
import {SimpleAddressRegistry} from "src/improvements/SimpleAddressRegistry.sol";
<<<<<<< HEAD
import {stdJson} from "forge-std/StdJson.sol";
import {console} from "forge-std/console.sol";
=======
>>>>>>> 1603e489

contract Helper {
    // Path to test fixture files
    string constant FIXTURES_PATH = "test/fixtures/SimpleAddressRegistry/";

    // Helper function to read TOML from fixture file
    function _getPath(string memory configFile) internal pure returns (string memory) {
        return string.concat(FIXTURES_PATH, configFile);
    }

    function _deployRegistry(string memory configFile) internal virtual returns (address) {
        return address(new SimpleAddressRegistry(_getPath(configFile)));
    }
}

contract SimpleAddressRegistryTest is Helper, Test {
    // Test addresses
    address constant alice = address(1);
    address constant bob = address(2);
    address constant charlie = address(3);

    string registryName; // Contract name being tested.
    string idReturnKind; // "identifier" or "AddressInfo"

    bool isSimpleAddressRegistry;

    function setUp() public virtual {
        registryName = "SimpleAddressRegistry";
        idReturnKind = "identifier";
        isSimpleAddressRegistry = true;
<<<<<<< HEAD
=======
    }

    // Helper function to read TOML from fixture file
    function _getPath(string memory configFile) internal pure returns (string memory) {
        return string.concat(FIXTURES_PATH, configFile);
    }

    function _deployRegistry(string memory configFile) internal virtual returns (address) {
        return address(new SimpleAddressRegistry(_getPath(configFile)));
>>>>>>> 1603e489
    }

    function test_initialize_succeeds_withValidToml() public {
        SimpleAddressRegistry registry = SimpleAddressRegistry(_deployRegistry("valid_addresses.toml"));
        assertEq(registry.get("Alice"), alice, "10");
        assertEq(registry.get("Bob"), bob, "20");
    }

    function test_initialize_succeeds_withEmptyToml() public {
        // Nothing to assert, just ensure it doesn't revert.
        SimpleAddressRegistry(_deployRegistry("empty_addresses.toml"));
    }

    function test_initialize_succeeds_withMissingAddressesSection() public {
        SimpleAddressRegistry(_deployRegistry("missing_addresses_section.toml"));
    }

    function test_initialize_succeeds_withMixedCaseNames() public {
        SimpleAddressRegistry registry = SimpleAddressRegistry(_deployRegistry("mixed_case_names.toml"));
        assertEq(registry.get("MixedCase"), alice);
        assertEq(registry.get("mixedCase"), bob);
    }

    function test_initialize_reverts_withInvalidAddressFormat() public {
        vm.expectRevert(); // Error message is from forge, so we don't check it.
        SimpleAddressRegistry(_deployRegistry("invalid_address_format.toml"));
    }

    function test_initialize_reverts_withDuplicateNames() public {
        // This is not valid TOML so most parsers will fail, so this is just a sanity check.
        vm.expectRevert(); // Error message is from forge, so we don't check it.
        SimpleAddressRegistry(_deployRegistry("duplicate_names.toml"));
    }

    function test_initialize_reverts_withZeroAddress() public {
        vm.expectRevert(bytes(string.concat(registryName, ": zero address for Alice")));
        SimpleAddressRegistry(_deployRegistry("zero_address.toml"));
    }

    function test_get_reverts_withNonExistentName() public {
        SimpleAddressRegistry registry = SimpleAddressRegistry(_deployRegistry("valid_addresses.toml"));

        // For simplicity, due to differences in the SimpleAddressRegistry and SuperchainAddressRegistry
        // error messages, we just check that it reverts.
        vm.expectRevert();
        registry.get("NonExistent");
    }

    function test_get_reverts_withNonExistentAddress() public {
        SimpleAddressRegistry registry = SimpleAddressRegistry(_deployRegistry("valid_addresses.toml"));

        string memory err =
            string.concat(registryName, ": ", idReturnKind, " not found for 0x0000000000000000000000000000000000000000");
        vm.expectRevert(bytes(err));
        registry.get(address(0));

        err =
            string.concat(registryName, ": ", idReturnKind, " not found for 0x0000000000000000000000000000000000000005");
        vm.expectRevert(bytes(err));
        registry.get(address(5));
    }

    function test_hardcodedAddresses_mainnet() public {
        vm.chainId(1);
        SimpleAddressRegistry registry = SimpleAddressRegistry(_deployRegistry("valid_addresses.toml"));
        assertEq(registry.get("ChainGovernorSafe"), 0xb0c4C487C5cf6d67807Bc2008c66fa7e2cE744EC, "10");
        assertEq(registry.get("FoundationOperationSafe"), 0x9BA6e03D8B90dE867373Db8cF1A58d2F7F006b3A, "20");
        assertEq(registry.get("FoundationUpgradeSafe"), 0x847B5c174615B1B7fDF770882256e2D3E95b9D92, "30");
        assertEq(registry.get("SecurityCouncil"), 0xc2819DC788505Aac350142A7A707BF9D03E3Bd03, "40");
    }

    function test_hardcodedAddresses_sepolia() public {
        vm.createSelectFork("sepolia");
        SimpleAddressRegistry registry = SimpleAddressRegistry(_deployRegistry("valid_addresses_sepolia.toml"));
        assertEq(registry.get("FoundationOperationSafe"), 0x837DE453AD5F21E89771e3c06239d8236c0EFd5E, "10");
        assertEq(registry.get("FoundationUpgradeSafe"), 0xDEe57160aAfCF04c34C887B5962D0a69676d3C8B, "20");
        assertEq(registry.get("SecurityCouncil"), 0xf64bc17485f0B4Ea5F06A96514182FC4cB561977, "30");
    }

    function test_hardcodedAddresses_opMainnet() public {
        if (!isSimpleAddressRegistry) {
            vm.skip(true, "Skipping test for opMainnet when not a SimpleAddressRegistry");
        }
        vm.chainId(10);
        SimpleAddressRegistry registry = SimpleAddressRegistry(_deployRegistry("valid_addresses.toml"));
        // no need to create error message, as this test runs only for SimpleAddressRegistry
        vm.expectRevert("SimpleAddressRegistry: address not found for ChainGovernorSafe");
        registry.get("ChainGovernorSafe");
        vm.expectRevert("SimpleAddressRegistry: address not found for FoundationOperationSafe");
        registry.get("FoundationOperationSafe");
        vm.expectRevert("SimpleAddressRegistry: address not found for FoundationUpgradeSafe");
        registry.get("FoundationUpgradeSafe");
        vm.expectRevert("SimpleAddressRegistry: address not found for SecurityCouncil");
        registry.get("SecurityCouncil");
    }
}<|MERGE_RESOLUTION|>--- conflicted
+++ resolved
@@ -3,31 +3,15 @@
 
 import {Test} from "forge-std/Test.sol";
 import {SimpleAddressRegistry} from "src/improvements/SimpleAddressRegistry.sol";
-<<<<<<< HEAD
-import {stdJson} from "forge-std/StdJson.sol";
-import {console} from "forge-std/console.sol";
-=======
->>>>>>> 1603e489
 
-contract Helper {
-    // Path to test fixture files
-    string constant FIXTURES_PATH = "test/fixtures/SimpleAddressRegistry/";
-
-    // Helper function to read TOML from fixture file
-    function _getPath(string memory configFile) internal pure returns (string memory) {
-        return string.concat(FIXTURES_PATH, configFile);
-    }
-
-    function _deployRegistry(string memory configFile) internal virtual returns (address) {
-        return address(new SimpleAddressRegistry(_getPath(configFile)));
-    }
-}
-
-contract SimpleAddressRegistryTest is Helper, Test {
+contract SimpleAddressRegistryTest is Test {
     // Test addresses
     address constant alice = address(1);
     address constant bob = address(2);
     address constant charlie = address(3);
+
+    // Path to test fixture files
+    string constant FIXTURES_PATH = "test/fixtures/SimpleAddressRegistry/";
 
     string registryName; // Contract name being tested.
     string idReturnKind; // "identifier" or "AddressInfo"
@@ -38,8 +22,6 @@
         registryName = "SimpleAddressRegistry";
         idReturnKind = "identifier";
         isSimpleAddressRegistry = true;
-<<<<<<< HEAD
-=======
     }
 
     // Helper function to read TOML from fixture file
@@ -49,7 +31,6 @@
 
     function _deployRegistry(string memory configFile) internal virtual returns (address) {
         return address(new SimpleAddressRegistry(_getPath(configFile)));
->>>>>>> 1603e489
     }
 
     function test_initialize_succeeds_withValidToml() public {
