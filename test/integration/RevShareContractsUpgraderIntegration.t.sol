// SPDX-License-Identifier: MIT
pragma solidity 0.8.15;

import {RevShareContractsUpgrader} from "src/RevShareContractsUpgrader.sol";
import {RevShareUpgradeAndSetup} from "src/template/RevShareUpgradeAndSetup.sol";
import {IntegrationBase} from "./IntegrationBase.t.sol";

contract RevShareContractsUpgraderIntegrationTest is IntegrationBase {
    RevShareUpgradeAndSetup public revShareTask;

<<<<<<< HEAD
    // Events for testing
    event WithdrawalInitiated(address indexed recipient, uint256 amount);

    // Fork IDs
    uint256 internal _mainnetForkId;
    uint256 internal _opMainnetForkId;
    uint256 internal _inkMainnetForkId;
    uint256 internal _soneiumMainnetForkId;

    // L1 addresses
    address internal constant PROXY_ADMIN_OWNER = 0x5a0Aae59D09fccBdDb6C6CcEB07B7279367C3d2A;
    address internal constant OP_MAINNET_PORTAL = 0xbEb5Fc579115071764c7423A4f12eDde41f106Ed;
    address internal constant INK_MAINNET_PORTAL = 0x5d66C1782664115999C47c9fA5cd031f495D3e4F;
    address internal constant SONEIUM_MAINNET_PORTAL = 0x88e529A6ccd302c948689Cd5156C83D4614FAE92;
    address internal constant REV_SHARE_UPGRADER_ADDRESS = 0x0000000000000000000000000000000000001337;

    // L2 predeploys (same across all OP Stack chains)
    address internal constant SEQUENCER_FEE_VAULT = 0x4200000000000000000000000000000000000011;
    address internal constant OPERATOR_FEE_VAULT = 0x420000000000000000000000000000000000001b;
    address internal constant BASE_FEE_VAULT = 0x4200000000000000000000000000000000000019;
    address internal constant L1_FEE_VAULT = 0x420000000000000000000000000000000000001A;
    address internal constant FEE_SPLITTER = 0x420000000000000000000000000000000000002B;

    // Test configuration - OP Mainnet
    uint256 internal constant OP_MIN_WITHDRAWAL_AMOUNT = 350000;
    address internal constant OP_L1_WITHDRAWAL_RECIPIENT = 0x0000000000000000000000000000000000000001;
    uint32 internal constant OP_WITHDRAWAL_GAS_LIMIT = 800000;
    address internal constant OP_CHAIN_FEES_RECIPIENT = 0x0000000000000000000000000000000000000001;

    // Test configuration - Ink Mainnet
    uint256 internal constant INK_MIN_WITHDRAWAL_AMOUNT = 500000;
    address internal constant INK_L1_WITHDRAWAL_RECIPIENT = 0x0000000000000000000000000000000000000002;
    uint32 internal constant INK_WITHDRAWAL_GAS_LIMIT = 800000;
    address internal constant INK_CHAIN_FEES_RECIPIENT = 0x0000000000000000000000000000000000000002;

    // Test configuration - Soneium Mainnet
    uint256 internal constant SONEIUM_MIN_WITHDRAWAL_AMOUNT = 500000;
    address internal constant SONEIUM_L1_WITHDRAWAL_RECIPIENT = 0x0000000000000000000000000000000000000003;
    uint32 internal constant SONEIUM_WITHDRAWAL_GAS_LIMIT = 800000;
    address internal constant SONEIUM_CHAIN_FEES_RECIPIENT = 0x0000000000000000000000000000000000000003;

    bool internal constant IS_SIMULATE = true;

=======
>>>>>>> aa04416f
    function setUp() public {
        // Create forks for L1 (mainnet) and L2s
        _mainnetForkId = vm.createFork("http://127.0.0.1:8545");
        _opMainnetForkId = vm.createFork("http://127.0.0.1:9545");
        _inkMainnetForkId = vm.createFork("http://127.0.0.1:9546");
        _soneiumMainnetForkId = vm.createFork("http://127.0.0.1:9547");

        // Deploy contracts on L1
        vm.selectFork(_mainnetForkId);

        // Deploy RevShareContractsUpgrader and etch at predetermined address
        revShareUpgrader = new RevShareContractsUpgrader();
        vm.etch(REV_SHARE_UPGRADER_ADDRESS, address(revShareUpgrader).code);
        revShareUpgrader = RevShareContractsUpgrader(REV_SHARE_UPGRADER_ADDRESS);

        // Deploy RevShareUpgradeAndSetup task
        revShareTask = new RevShareUpgradeAndSetup();
    }

    /// @notice Test the integration of upgradeAndSetupRevShare
    function test_upgradeAndSetupRevShare_integration() public {
        // Step 1: Record logs for L1→L2 message relay
        vm.recordLogs();

        // Step 2: Execute task simulation
        revShareTask.simulate("test/tasks/example/eth/016-revshare-upgrade-and-setup/config.toml");

        // Step 3: Relay deposit transactions from L1 to all L2s
        uint256[] memory forkIds = new uint256[](3);
        forkIds[0] = _opMainnetForkId;
        forkIds[1] = _inkMainnetForkId;
        forkIds[2] = _soneiumMainnetForkId;

        address[] memory portals = new address[](3);
        portals[0] = OP_MAINNET_PORTAL;
        portals[1] = INK_MAINNET_PORTAL;
        portals[2] = SONEIUM_MAINNET_PORTAL;

        _relayAllMessages(forkIds, IS_SIMULATE, portals);

        // Step 4: Assert the state of the OP Mainnet contracts
        vm.selectFork(_opMainnetForkId);
        address opL1Withdrawer =
            _computeL1WithdrawerAddress(OP_MIN_WITHDRAWAL_AMOUNT, OP_L1_WITHDRAWAL_RECIPIENT, OP_WITHDRAWAL_GAS_LIMIT);
        address opRevShareCalculator = _computeRevShareCalculatorAddress(opL1Withdrawer, OP_CHAIN_FEES_RECIPIENT);
        _assertL2State(
            opL1Withdrawer,
            opRevShareCalculator,
            OP_MIN_WITHDRAWAL_AMOUNT,
            OP_L1_WITHDRAWAL_RECIPIENT,
            OP_WITHDRAWAL_GAS_LIMIT,
            OP_CHAIN_FEES_RECIPIENT
        );

        // Step 5: Assert the state of the Ink Mainnet contracts
        vm.selectFork(_inkMainnetForkId);
        address inkL1Withdrawer = _computeL1WithdrawerAddress(
            INK_MIN_WITHDRAWAL_AMOUNT, INK_L1_WITHDRAWAL_RECIPIENT, INK_WITHDRAWAL_GAS_LIMIT
        );
        address inkRevShareCalculator = _computeRevShareCalculatorAddress(inkL1Withdrawer, INK_CHAIN_FEES_RECIPIENT);
        _assertL2State(
            inkL1Withdrawer,
            inkRevShareCalculator,
            INK_MIN_WITHDRAWAL_AMOUNT,
            INK_L1_WITHDRAWAL_RECIPIENT,
            INK_WITHDRAWAL_GAS_LIMIT,
            INK_CHAIN_FEES_RECIPIENT
        );

        // Step 6: Assert the state of the Soneium Mainnet contracts
        vm.selectFork(_soneiumMainnetForkId);
        address soneiumL1Withdrawer = _computeL1WithdrawerAddress(
            SONEIUM_MIN_WITHDRAWAL_AMOUNT, SONEIUM_L1_WITHDRAWAL_RECIPIENT, SONEIUM_WITHDRAWAL_GAS_LIMIT
        );
        address soneiumRevShareCalculator =
            _computeRevShareCalculatorAddress(soneiumL1Withdrawer, SONEIUM_CHAIN_FEES_RECIPIENT);
        _assertL2State(
            soneiumL1Withdrawer,
            soneiumRevShareCalculator,
            SONEIUM_MIN_WITHDRAWAL_AMOUNT,
            SONEIUM_L1_WITHDRAWAL_RECIPIENT,
            SONEIUM_WITHDRAWAL_GAS_LIMIT,
            SONEIUM_CHAIN_FEES_RECIPIENT
        );

        // Step 7: Do a withdrawal flow

        // Fund vaults with amount > minWithdrawalAmount
        _fundVaults(1 ether, _opMainnetForkId);
        _fundVaults(1 ether, _inkMainnetForkId);
        _fundVaults(1 ether, _soneiumMainnetForkId);

        // Disburse fees in all chains and expect the L1Withdrawer to trigger the withdrawal
        // Expected L1Withdrawer share = 3 ether * 15% = 0.45 ether
        // It is 3 ether instead of 4 because net revenue doesn't count L1FeeVault's balance
        // For details on the rev share calculation, check the SuperchainRevSharesCalculator contract.
        // https://github.com/ethereum-optimism/optimism/blob/f392d4b7e8bc5d1c8d38fcf19c8848764f8bee3b/packages/contracts-bedrock/src/L2/SuperchainRevSharesCalculator.sol#L67-L101
        uint256 expectedWithdrawalAmount = 0.45 ether;

        _executeDisburseAndAssertWithdrawal(_opMainnetForkId, OP_L1_WITHDRAWAL_RECIPIENT, expectedWithdrawalAmount);
        _executeDisburseAndAssertWithdrawal(_inkMainnetForkId, INK_L1_WITHDRAWAL_RECIPIENT, expectedWithdrawalAmount);
        _executeDisburseAndAssertWithdrawal(
            _soneiumMainnetForkId, SONEIUM_L1_WITHDRAWAL_RECIPIENT, expectedWithdrawalAmount
        );
    }
}<|MERGE_RESOLUTION|>--- conflicted
+++ resolved
@@ -8,52 +8,6 @@
 contract RevShareContractsUpgraderIntegrationTest is IntegrationBase {
     RevShareUpgradeAndSetup public revShareTask;
 
-<<<<<<< HEAD
-    // Events for testing
-    event WithdrawalInitiated(address indexed recipient, uint256 amount);
-
-    // Fork IDs
-    uint256 internal _mainnetForkId;
-    uint256 internal _opMainnetForkId;
-    uint256 internal _inkMainnetForkId;
-    uint256 internal _soneiumMainnetForkId;
-
-    // L1 addresses
-    address internal constant PROXY_ADMIN_OWNER = 0x5a0Aae59D09fccBdDb6C6CcEB07B7279367C3d2A;
-    address internal constant OP_MAINNET_PORTAL = 0xbEb5Fc579115071764c7423A4f12eDde41f106Ed;
-    address internal constant INK_MAINNET_PORTAL = 0x5d66C1782664115999C47c9fA5cd031f495D3e4F;
-    address internal constant SONEIUM_MAINNET_PORTAL = 0x88e529A6ccd302c948689Cd5156C83D4614FAE92;
-    address internal constant REV_SHARE_UPGRADER_ADDRESS = 0x0000000000000000000000000000000000001337;
-
-    // L2 predeploys (same across all OP Stack chains)
-    address internal constant SEQUENCER_FEE_VAULT = 0x4200000000000000000000000000000000000011;
-    address internal constant OPERATOR_FEE_VAULT = 0x420000000000000000000000000000000000001b;
-    address internal constant BASE_FEE_VAULT = 0x4200000000000000000000000000000000000019;
-    address internal constant L1_FEE_VAULT = 0x420000000000000000000000000000000000001A;
-    address internal constant FEE_SPLITTER = 0x420000000000000000000000000000000000002B;
-
-    // Test configuration - OP Mainnet
-    uint256 internal constant OP_MIN_WITHDRAWAL_AMOUNT = 350000;
-    address internal constant OP_L1_WITHDRAWAL_RECIPIENT = 0x0000000000000000000000000000000000000001;
-    uint32 internal constant OP_WITHDRAWAL_GAS_LIMIT = 800000;
-    address internal constant OP_CHAIN_FEES_RECIPIENT = 0x0000000000000000000000000000000000000001;
-
-    // Test configuration - Ink Mainnet
-    uint256 internal constant INK_MIN_WITHDRAWAL_AMOUNT = 500000;
-    address internal constant INK_L1_WITHDRAWAL_RECIPIENT = 0x0000000000000000000000000000000000000002;
-    uint32 internal constant INK_WITHDRAWAL_GAS_LIMIT = 800000;
-    address internal constant INK_CHAIN_FEES_RECIPIENT = 0x0000000000000000000000000000000000000002;
-
-    // Test configuration - Soneium Mainnet
-    uint256 internal constant SONEIUM_MIN_WITHDRAWAL_AMOUNT = 500000;
-    address internal constant SONEIUM_L1_WITHDRAWAL_RECIPIENT = 0x0000000000000000000000000000000000000003;
-    uint32 internal constant SONEIUM_WITHDRAWAL_GAS_LIMIT = 800000;
-    address internal constant SONEIUM_CHAIN_FEES_RECIPIENT = 0x0000000000000000000000000000000000000003;
-
-    bool internal constant IS_SIMULATE = true;
-
-=======
->>>>>>> aa04416f
     function setUp() public {
         // Create forks for L1 (mainnet) and L2s
         _mainnetForkId = vm.createFork("http://127.0.0.1:8545");
