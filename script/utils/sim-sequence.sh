#!/bin/bash
set -euo pipefail
<<<<<<< HEAD
# set -x 

=======
# set -x
>>>>>>> a8d7f571
if [[ -z "${TMPDIR:-}" ]]; then # Set a default value if TMPDIR is not set useful for the CI for example.
  TMPDIR=/tmp
fi

ANVIL_PID=""
LOGFILE=$(mktemp ${TMPDIR}/"sim-sequence.XXXXX")
LOGFILE_ANVIL=$(mktemp ${TMPDIR}/"anvil.XXXXX")
## Nonce Values
MAX_NONCE_ERROR=9999999 # This is a impossible value for a nonce, if the value is still this after the simulation it means there is an issue when fetching the nonce.

# Foundation Upgrade Safe nonce.
FUS_BEFORE=$MAX_NONCE_ERROR
# Foundation Operation Safe nonce.
FOS_BEFORE=$MAX_NONCE_ERROR
# Security Council Safe nonce.
SC_BEFORE=$MAX_NONCE_ERROR
# L1 Proxy Admin Owner Safe nonce.
L1PAO_BEFORE=$MAX_NONCE_ERROR
# Chain Governor Safe nonce.
CG_BEFORE=$MAX_NONCE_ERROR
# Base Proxy Admin Owner Safe nonce.
BL1PAO_BEFORE=$MAX_NONCE_ERROR
# Base Owner Safe nonce.
BOS_BEFORE=$MAX_NONCE_ERROR
# Unichain 3of3 Safe nonce.
U3_BEFORE=$MAX_NONCE_ERROR
# Unichain Owner Safe nonce.
UOS_BEFORE=$MAX_NONCE_ERROR


IS_3_OF_3=0
ANVIL_LOCALHOST_RPC="http://localhost:8545"
## LOG utilies
log_debug() {
    echo "[-] $(date '+%Y-%m-%d %H:%M:%S') [DEBUG] $1" | tee -a "$LOGFILE"
}

# Function to log warning messages
log_warning() {
    echo -e "\033[0;33m[⚠️] $(date '+%Y-%m-%d %H:%M:%S') [WARNING] $1\033[0m" | tee -a "$LOGFILE"
}

# Function to log error messages and exit the script
log_error() {
    echo -e "\033[0;31m[❌] $(date '+%Y-%m-%d %H:%M:%S') [ERROR] $1\033[0m" | tee -a "$LOGFILE" >&2
}

log_info() {
    echo -e "\033[0;34m[ℹ️] $(date '+%Y-%m-%d %H:%M:%S') [INFO] $1\033[0m" | tee -a "$LOGFILE"
}

# Log the nonce with error and exit the script.
log_nonce_error() {
  echo -e "\033[0;31mFoundation Upgrade Safe (FuS) [$Foundation_Upgrade_Safe] nonce: "$FUS_BEFORE".\033[0m"
  echo -e "\033[0;31mFoundation Operation Safe (FoS) [$Foundation_Operation_Safe] nonce: "$FOS_BEFORE".\033[0m"
  echo -e "\033[0;31mSecurity Council Safe (SC) [$Security_Council_Safe] nonce: "$SC_BEFORE".\033[0m"
  echo -e "\033[0;31mL1ProxyAdminOwner (L1PAO) [$Proxy_Admin_Owner_Safe] nonce: "$L1PAO_BEFORE".\033[0m"
  echo -e "\033[0;31mBase Proxy Admin Owner (BL1PAO) [$Base_Proxy_Admin_Owner_safe] nonce: "$BL1PAO_BEFORE".\033[0m"
  echo -e "\033[0;31mBase Owner (BOS) [$Base_Owner_Safe] nonce: "$BOS_BEFORE".\033[0m"
  echo -e "\033[0;31mUnichain 3of3 (U3) [$Unichain_3of3_Safe] nonce: "$U3_BEFORE".\033[0m"
  echo -e "\033[0;31mUnichain Owner (UOS) [$Unichain_Owner_Safe] nonce: "$UOS_BEFORE".\033[0m"
  exit 1

}


#TODO: GET THE ADDRESSES FROM SUPERCHAIN-REGISTRY IN THE FUTURE, since they are the safes addresses this sholdn't change so often so this fine.

<<<<<<< HEAD
## Chain Governor Safe
Chain_Governor_Safe=""

## MAINNET 
# SC
=======
## MAINNET
>>>>>>> a8d7f571
Security_Council_Safe=0xc2819DC788505Aac350142A7A707BF9D03E3Bd03
# FUS
Foundation_Upgrade_Safe=0x847B5c174615B1B7fDF770882256e2D3E95b9D92
# FOS
Foundation_Operation_Safe=0x9BA6e03D8B90dE867373Db8cF1A58d2F7F006b3A
# L1PAO
Proxy_Admin_Owner_Safe=0x5a0Aae59D09fccBdDb6C6CcEB07B7279367C3d2A
# BL1PAO
Base_Proxy_Admin_Owner_safe=0x7bB41C3008B3f03FE483B28b8DB90e19Cf07595c
# BOS
Base_Owner_Safe=0x9855054731540A48b28990B63DcF4f33d8AE46A1
# U3
Unichain_3of3_Safe=0x6d5B183F538ABB8572F5cD17109c617b994D5833
# UOS
Unichain_Owner_Safe=0xb0c4C487C5cf6d67807Bc2008c66fa7e2cE744EC

## SEPOLIA
#SSC
Fake_Security_Council_Safe=0xf64bc17485f0B4Ea5F06A96514182FC4cB561977
# SFUS
Fake_Foundation_Upgrade_Safe=0xDEe57160aAfCF04c34C887B5962D0a69676d3C8B
# SFOS
Fake_Foundation_Operation_Safe=0x837DE453AD5F21E89771e3c06239d8236c0EFd5E
# SEPL1PAO
Fake_Proxy_Admin_Owner_Safe=0x1Eb2fFc903729a0F03966B917003800b145F56E2


DESTROY_ANVIL_AFTER_EXECUTION=true

error_exit() {
  echo "Error: $1" >&2
  exit 1
}

# Disable state overrides in Simulation.sol. The only state override currently
# disabled is the nonce override.
disable_state_overrides() {
  # Create a backup
  local simulation_file="$root_dir/lib/base-contracts/script/universal/Simulation.sol"
  local backup_file="${simulation_file}.bak"
  cp "$simulation_file" "$backup_file"

  # Comment out lines containing 'state = addNonceOverride'.
  awk '/state = addNonceOverride/ { print "        // " $0; next } { print }' "$simulation_file" > "${simulation_file}.tmp"

  # Replace the original file with the modified version, and ensure cleanup on exit.
  mv "${simulation_file}.tmp" "$simulation_file"
  trap cleanup EXIT
}

cleanup() {
  unset SIMULATE_WITHOUT_LEDGER

  local simulation_file="$root_dir/lib/base-contracts/script/universal/Simulation.sol"
  local backup_file="${simulation_file}.bak"

  if [[ -f "$backup_file" ]]; then
    mv "$backup_file" "$simulation_file"
  fi

  # Kill the anvil fork at the end if it was started by this script
  if $DESTROY_ANVIL_AFTER_EXECUTION; then
    echo "Kill anvil with the PID: \"$ANVIL_PID\" since the flag DESTROY_ANVIL_AFTER_EXECUTION is set to \"TRUE\"."
    kill -9 $ANVIL_PID
  fi
}

createFork() {
  # Start a fork
  # check if the port is already open
  if lsof -Pi :8545 -sTCP:LISTEN -t >/dev/null ; then
    log_warning "Anvil is detected and running on port 8545, we use the current instance of anvil."
    DESTROY_ANVIL_AFTER_EXECUTION=false
  else
    log_info "No instance of anvil is detected, starting anvil fork on \"$ANVIL_LOCALHOST_RPC\" by forking $RPC_URL."
    if [[ -n "$block_number" ]]; then
      anvil -f $RPC_URL --fork-block-number $block_number >> $LOGFILE_ANVIL &
      ANVIL_PID=$!
    else
      anvil -f $RPC_URL >> $LOGFILE_ANVIL &
      ANVIL_PID=$!

    fi
    sleep 5
  fi
}

NonceDisplayModified(){
  echo -e "\n$1"
  if [[ $FUS_BEFORE -eq $MAX_NONCE_ERROR || $FOS_BEFORE -eq $MAX_NONCE_ERROR || $SC_BEFORE -eq $MAX_NONCE_ERROR ]]; then
    log_error "Nonce values are not available for one or more safes please investigate."
    exit 99
  fi

  if [[ $IS_3_OF_3 -eq 1 ]]; then
    IS_3_OF_3=0 #Reset the 3_OF_3 flag
    Chain_Governor_Safe="" # Reset the Chain_Governor_Safe
  fi
  FUS_AFTER=$(cast call $Foundation_Upgrade_Safe  "nonce()(uint256)" --rpc-url $ANVIL_LOCALHOST_RPC)
  FOS_AFTER=$(cast call $Foundation_Operation_Safe  "nonce()(uint256)" --rpc-url $ANVIL_LOCALHOST_RPC)
  SC_AFTER=$(cast call $Security_Council_Safe  "nonce()(uint256)" --rpc-url $ANVIL_LOCALHOST_RPC)
  L1PAO_AFTER=$(cast call $Proxy_Admin_Owner_Safe "nonce()(uint256)" --rpc-url $ANVIL_LOCALHOST_RPC)
  BL1PAO_AFTER=$(cast call $Base_Proxy_Admin_Owner_safe "nonce()(uint256)" --rpc-url $ANVIL_LOCALHOST_RPC)
  BOS_AFTER=$(cast call $Base_Owner_Safe "nonce()(uint256)" --rpc-url $ANVIL_LOCALHOST_RPC)
  U3_AFTER=$(cast call $Unichain_3of3_Safe "nonce()(uint256)" --rpc-url $ANVIL_LOCALHOST_RPC)
  UOS_AFTER=$(cast call $Unichain_Owner_Safe "nonce()(uint256)" --rpc-url $ANVIL_LOCALHOST_RPC)

  if [[ $FUS_BEFORE -ne $FUS_AFTER ]]; then
    echo -e "\033[0;32mFoundation Upgrade Safe (FuS) [$Foundation_Upgrade_Safe] nonce: "$FUS_AFTER" ("$FUS_BEFORE" -> "$FUS_AFTER").\033[0m"
  else
    echo "Foundation Upgrade Safe (FuS) [$Foundation_Upgrade_Safe] nonce: "$(cast call $Foundation_Upgrade_Safe  "nonce()(uint256)" --rpc-url $ANVIL_LOCALHOST_RPC)"."
  fi


  if [[ $FOS_BEFORE -ne $FOS_AFTER ]]; then
    echo -e "\033[0;32mFoundation Operation Safe (FoS) [$Foundation_Operation_Safe] nonce: "$FOS_AFTER" ("$FOS_BEFORE" -> "$FOS_AFTER").\033[0m"
  else
    echo "Foundation Operation Safe (FoS) [$Foundation_Operation_Safe] nonce: "$(cast call $Foundation_Operation_Safe  "nonce()(uint256)" --rpc-url $ANVIL_LOCALHOST_RPC)"."
  fi
  if [[ $SC_BEFORE -ne $SC_AFTER ]]; then
    echo -e "\033[0;32mSecurity Council Safe (SC) [$Security_Council_Safe] nonce: "$SC_AFTER" ("$SC_BEFORE" -> "$SC_AFTER").\033[0m"
  else
    echo "Security Council Safe (SC) [$Security_Council_Safe] nonce: "$(cast call $Security_Council_Safe  "nonce()(uint256)" --rpc-url $ANVIL_LOCALHOST_RPC)"."
  fi
  if [[ $L1PAO_BEFORE -ne $L1PAO_AFTER ]]; then
    echo -e "\033[0;32mL1ProxyAdminOwner (L1PAO) [$Proxy_Admin_Owner_Safe] nonce: "$L1PAO_AFTER" ("$L1PAO_BEFORE" -> "$L1PAO_AFTER").\033[0m"
  else
    echo "L1ProxyAdminOwner (L1PAO) [$Proxy_Admin_Owner_Safe] nonce: "$(cast call $Proxy_Admin_Owner_Safe "nonce()(uint256)" --rpc-url $ANVIL_LOCALHOST_RPC)"."
  fi
  if [[ $BOS_BEFORE -ne $BOS_AFTER ]]; then
    echo -e "\033[0;32mBase Owner (BOS) [$Base_Owner_Safe] nonce: "$BOS_AFTER" ("$BOS_BEFORE" -> "$BOS_AFTER").\033[0m"
  else 
    echo "Base Owner (BOS) [$Base_Owner_Safe] nonce: "$(cast call $Base_Owner_Safe "nonce()(uint256)" --rpc-url $ANVIL_LOCALHOST_RPC)"."
  fi
  if [[ $BL1PAO_BEFORE -ne $BL1PAO_AFTER ]]; then
    echo -e "\033[0;32mBase Proxy Admin Owner (BL1PAO) [$Base_Proxy_Admin_Owner_safe] nonce: "$BL1PAO_AFTER" ("$BL1PAO_BEFORE" -> "$BL1PAO_AFTER").\033[0m"
  else 
    echo "Base Proxy Admin Owner (BL1PAO) [$Base_Proxy_Admin_Owner_safe] nonce: "$(cast call $Base_Proxy_Admin_Owner_safe "nonce()(uint256)" --rpc-url $ANVIL_LOCALHOST_RPC)"."
  fi
  if [[ $U3_BEFORE -ne $U3_AFTER ]]; then
    echo -e "\033[0;32mUnichain 3of3 (U3) [$Unichain_3of3_Safe] nonce: "$U3_AFTER" ("$U3_BEFORE" -> "$U3_AFTER").\033[0m"
  else 
    echo "Unichain 3of3 (U3) [$Unichain_3of3_Safe] nonce: "$(cast call $Unichain_3of3_Safe "nonce()(uint256)" --rpc-url $ANVIL_LOCALHOST_RPC)"."
  fi
  if [[ $UOS_BEFORE -ne $UOS_AFTER ]]; then
    echo -e "\033[0;32mUnichain Owner (UOS) [$Unichain_Owner_Safe] nonce: "$UOS_AFTER" ("$UOS_BEFORE" -> "$UOS_AFTER").\033[0m"
  else 
    echo "Unichain Owner (UOS) [$Unichain_Owner_Safe] nonce: "$(cast call $Unichain_Owner_Safe "nonce()(uint256)" --rpc-url $ANVIL_LOCALHOST_RPC)"."
  fi

  
  

}



# Displays the current nonce values for various safes before simulation
# $1: Message to display before showing nonce values
BeforeNonceDisplay(){
  echo -e "\n$1"
  # Get the nonce values for the safes.cccccbnrdvcdvblunuhggnrvhclnrbnckvttklvtfcrt
  
  FUS_BEFORE=$(cast call $Foundation_Upgrade_Safe  "nonce()(uint256)" --rpc-url $ANVIL_LOCALHOST_RPC)
  FOS_BEFORE=$(cast call $Foundation_Operation_Safe  "nonce()(uint256)" --rpc-url $ANVIL_LOCALHOST_RPC)
  SC_BEFORE=$(cast call $Security_Council_Safe  "nonce()(uint256)" --rpc-url $ANVIL_LOCALHOST_RPC)
  L1PAO_BEFORE=$(cast call $Proxy_Admin_Owner_Safe "nonce()(uint256)" --rpc-url $ANVIL_LOCALHOST_RPC)
  BL1PAO_BEFORE=$(cast call $Base_Proxy_Admin_Owner_safe "nonce()(uint256)" --rpc-url $ANVIL_LOCALHOST_RPC)
  BOS_BEFORE=$(cast call $Base_Owner_Safe "nonce()(uint256)" --rpc-url $ANVIL_LOCALHOST_RPC)
  U3_BEFORE=$(cast call $Unichain_3of3_Safe "nonce()(uint256)" --rpc-url $ANVIL_LOCALHOST_RPC)
  UOS_BEFORE=$(cast call $Unichain_Owner_Safe "nonce()(uint256)" --rpc-url $ANVIL_LOCALHOST_RPC)
  
  echo "Foundation Upgrade Safe (FuS) [$Foundation_Upgrade_Safe] nonce: "$FUS_BEFORE"."
  echo "Foundation Operation Safe (FoS) [$Foundation_Operation_Safe] nonce: "$FOS_BEFORE"."
  echo "Security Council Safe (SC) [$Security_Council_Safe] nonce: "$SC_BEFORE"."
  echo "L1ProxyAdminOwner (L1PAO) [$Proxy_Admin_Owner_Safe] nonce: "$L1PAO_BEFORE"."
  echo "Base Proxy Admin Owner (BL1PAO) [$Base_Proxy_Admin_Owner_safe] nonce: "$BL1PAO_BEFORE"."
  echo "Base Owner (BOS) [$Base_Owner_Safe] nonce: "$BOS_BEFORE"."
  echo "Unichain 3of3 (U3) [$Unichain_3of3_Safe] nonce: "$U3_BEFORE"."
  echo "Unichain Owner (UOS) [$Unichain_Owner_Safe] nonce: "$UOS_BEFORE"."
}



check_if_task_is_3_of_3() {
  local file_path="$1"
  Chain_Governor_Extract=$(grep "CHAIN_GOVERNOR_SAFE=" "$file_path" | awk -F '[ ]' '{print $1}') || true

  if [[ -n "$Chain_Governor_Extract" ]]; then
    Chain_Governor_Safe=$(echo $Chain_Governor_Extract | awk -F '[=]' '{print $2}')
    if [[ -z "$Chain_Governor_Safe" ]]; then
      log_error "The Chain Governor Safe is not set in the $file_path file."
      exit 99
    fi
    log_info "Nested Task with 3 safes detected."
    IS_3_OF_3=1
  else 
    log_info "Nested Task with 2 safes detected."
    IS_3_OF_3=0
  fi
}
## Check if the nonce has the correct env format. 
check_nonce_override() {
  local file_path="$1"
  if grep -q "SAFE_NONCE=" "$file_path"; then
    log_error "SAFE_NONCE= is found in the $file_path file, please make sure to use the SAFE_NONCE_XXXX format."
    exit 99
  elif grep -q "SAFE_NONCE_.*=\"\"" "$file_path"; then
    log_warning "SAFE_NONCE_XXXX is set to empty (\"\") in the $file_path file, the simulation is about to take the current nonce values."
  elif grep -q "SAFE_NONCE_.*=" "$file_path"; then
    return 0  # True, no "SAFE_NONCE_*=" is found
  else
    log_warning "SAFE_NONCE_XXXX is not **present** in the $file_path file, the simulation is about to take the current nonce values."
  fi
}
# Find unique task folder(s) for a given task ID
find_task_folder() {
  local task_id="$1"
  matching_folders=$(find "$task_base_dir" -name "${task_id}*" -type d)

  if [[ -z "$matching_folders" ]]; then
    error_exit "No folder found matching task ID '$task_id'."
  fi

  matching_count=$(echo "$matching_folders" | wc -l)
  if [[ "$matching_count" -gt 1 ]]; then
    echo "Error: Multiple folders found matching task ID '$task_id':" >&2
    echo "$matching_folders" >&2
    exit 1
  fi

  echo "$matching_folders"
}

# --- Main Script ---
# ##############################################################
# Simulates a sequence of tasks for a given network by running them against an Anvil
# fork with state overrides disabled.
#
# Usage:
#   ./script/utils/sim-sequence.sh <network> <array-of-task-IDs>
#
# Example:
#   ./script/utils/sim-sequence.sh eth "021 022 base-003 ink-001"

# Validate input arguments
if [[ "$#" -lt 2 || "$#" -gt 3 ]]; then
  echo "Usage: $0 <network> \"<array-of-task-IDs>\" [block_number]" >&2
  exit 1
fi

network="$1"
task_ids="$2"
block_number="${3:-}" # Make block_number optional

# Check if task_ids is empty
if [[ -z "$task_ids" || "$task_ids" == '""' || "$task_ids" == "''" ]]; then
  log_warning "No task IDs provided. Please specify at least one task ID to simulate."
  log_info "Usage: $0 <network> \"<array-of-task-IDs>\" [block_number]"
  log_info "Example: $0 eth \"021 022 base-003 ink-001\""
  exit 0
fi

if [[ "$network" == "sep" ]]; then
  Security_Council_Safe=$Fake_Security_Council_Safe
  Foundation_Upgrade_Safe=$Fake_Foundation_Upgrade_Safe
  Foundation_Operation_Safe=$Fake_Foundation_Operation_Safe
  Proxy_Admin_Owner_Safe=$Fake_Proxy_Admin_Owner_Safe
fi

log_info "Simulating tasks for network: $network"
log_info "The \"LOGFILE\" is located in:$LOGFILE"
log_info "The \"LOGFILE_ANVIL\" is located in: $LOGFILE_ANVIL"
# Validate block number if provided
if [[ -n "$block_number" ]]; then
    if ! [[ "$block_number" =~ ^[0-9]+$ ]]; then
        error_exit "Block number must be a valid number, got: $block_number"
    fi
fi

# Determine root directory.
base_dir="$(cd "$(dirname "${BASH_SOURCE[0]}")" && pwd)"
root_dir="$base_dir/../.."
task_base_dir="${root_dir}/tasks/${network}"
# Verify task_base_dir exists.
if [[ ! -d "$task_base_dir" ]]; then
  error_exit "Task base directory '$task_base_dir' does not exist."
fi

# Process task IDs.
declare -a task_folders=()
for task_id in $task_ids; do
  matching_folders=$(find_task_folder "$task_id")
  task_folders+=("$matching_folders")
done
## Need to investigate why we can reach here when we pass an invalid task ID.
source ${task_folders[0]}/.env
RPC_URL=$ETH_RPC_URL
unset ETH_RPC_URL
log_info "Simulating the following tasks in order:"

echo "-------------------------------------------------------"
for task_folder in "${task_folders[@]}"; do
  echo "  $(realpath "$task_folder")"
done
echo "-------------------------------------------------------"
read -p "Are the tasks above are correct? Type 'yes' to proceed with simulation: " confirmation
if [[ "${confirmation}" != "yes" ]]; then
  log_info "Simulation aborted by user."
  exit 0
fi
# Create the anvil Fork
createFork
# Disable state overrides and execute tasks.
disable_state_overrides
export SIMULATE_WITHOUT_LEDGER=1

for task_folder in "${task_folders[@]}"; do
  execution=""
  echo -e "\n---- Simulating task \"$(basename "$task_folder")\"----"
  # Display the nonce value from the .env file.
  # Check if the .env is correct with the SAFE_NONCE_XXXX or nothing but exclude the deprecated SAFE_NONCE=.
  check_nonce_override "${task_folder}/.env"
  nonce_from_env=$(grep -E "^SAFE_NONCE._*" "${task_folder}/.env" | awk -F'[=_ ]' '{print "Address: " $3, "Number: " $4}') || true
  log_info "Nonce from .env file:\n$nonce_from_env"
  pushd "$task_folder" >/dev/null || error_exit "Failed to navigate to '$task_folder'."
  # add the RPC_URL to the .env file
  # echo "ETH_RPC_URL=ANVIL_LOCALHOST_RPC" >> "${PWD}/.env" # Replace with the anvil fork URL
  
  BeforeNonceDisplay "(🟧) Before Simulation Nonce Values (🟧)" 
  if [[ -f "${task_folder}/NestedSignFromJson.s.sol" ]]; then
<<<<<<< HEAD
    check_if_task_is_3_of_3 "${task_folder}/.env"
    if [ $IS_3_OF_3 -eq 1 ]; then
        approvalchaingovernor=$(just \
        --dotenv-path "${PWD}/.env" \
        --justfile "${root_dir}/nested.just" \
        approvehash_in_anvil chain-governor)
      if [[ $approvalchaingovernor == *"GS025"* ]]; then
        log_error "Execution contains "GS025" meaning the task $task_folder failed during the chain-governor approval, please check the nonces below:"
        log_nonce_error 
      exit 99
    fi

    fi 
    # Handle the 2-of-2 case anyway.
=======
    log_info "Task type: nested"
    BeforeNonceDisplay "(🟧) Before Simulation Nonce Values (🟧)"
>>>>>>> a8d7f571
    approvalhashcouncil=$(just \
      --dotenv-path "${PWD}/.env" \
      --justfile "${root_dir}/nested.just" \
      approvehash_in_anvil council)

    approvalhashfoundation=$(just \
      --dotenv-path "${PWD}/.env" \
      --justfile "${root_dir}/nested.just" \
      approvehash_in_anvil foundation)

    if [[ $approvalhashcouncil == *"GS025"* ]]; then
      log_error "Execution contains "GS025" meaning the task $task_folder failed during the council approval, please check the nonces below:"
      log_nonce_error
      exit 99
    fi
    if [[ $approvalhashfoundation == *"GS025"* ]]; then
     log_error "Execution contains "GS025" meaning the task $task_folder failed during the foundation approval, please check the nonces below:"
     log_nonce_error
     exit 99
    fi
    execution=$(just\
       --dotenv-path "${PWD}/.env" \
       --justfile "${root_dir}/nested.just" \
       execute_in_anvil 0)

  else
    log_info "Task type detected: single"
    simulate=$(just --dotenv-path "${PWD}/.env" --justfile "${root_dir}/single.just" approvehash_in_anvil 0)
    execution=$(just --dotenv-path "${PWD}/.env" --justfile "${root_dir}/single.just" execute_in_anvil 0)
    if [[ $execution == *"GS025"* ]]; then
     log_error "Execution contains GS025 meaning the task $task_folder failed."
     exit 99
    fi
  fi


  sleep 0.2
  NonceDisplayModified "(🟩) After Simulation Nonce Values (🟩)"
  echo -e "\n---- End of Simulation for task \"$(basename "$task_folder")\" ----"
  popd >/dev/null || error_exit "Failed to return to previous directory."
done

log_info "✅ All tasks has been simulated with success!! ✅"<|MERGE_RESOLUTION|>--- conflicted
+++ resolved
@@ -1,11 +1,6 @@
 #!/bin/bash
 set -euo pipefail
-<<<<<<< HEAD
-# set -x 
-
-=======
-# set -x
->>>>>>> a8d7f571
+# set -x # For debugging purpose only.
 if [[ -z "${TMPDIR:-}" ]]; then # Set a default value if TMPDIR is not set useful for the CI for example.
   TMPDIR=/tmp
 fi
@@ -74,15 +69,11 @@
 
 #TODO: GET THE ADDRESSES FROM SUPERCHAIN-REGISTRY IN THE FUTURE, since they are the safes addresses this sholdn't change so often so this fine.
 
-<<<<<<< HEAD
 ## Chain Governor Safe
 Chain_Governor_Safe=""
 
 ## MAINNET 
 # SC
-=======
-## MAINNET
->>>>>>> a8d7f571
 Security_Council_Safe=0xc2819DC788505Aac350142A7A707BF9D03E3Bd03
 # FUS
 Foundation_Upgrade_Safe=0x847B5c174615B1B7fDF770882256e2D3E95b9D92
@@ -414,7 +405,6 @@
   
   BeforeNonceDisplay "(🟧) Before Simulation Nonce Values (🟧)" 
   if [[ -f "${task_folder}/NestedSignFromJson.s.sol" ]]; then
-<<<<<<< HEAD
     check_if_task_is_3_of_3 "${task_folder}/.env"
     if [ $IS_3_OF_3 -eq 1 ]; then
         approvalchaingovernor=$(just \
@@ -429,10 +419,6 @@
 
     fi 
     # Handle the 2-of-2 case anyway.
-=======
-    log_info "Task type: nested"
-    BeforeNonceDisplay "(🟧) Before Simulation Nonce Values (🟧)"
->>>>>>> a8d7f571
     approvalhashcouncil=$(just \
       --dotenv-path "${PWD}/.env" \
       --justfile "${root_dir}/nested.just" \
