// SPDX-License-Identifier: MIT
pragma solidity ^0.8.15;

import {console2 as console} from "forge-std/console2.sol";
import {LibString} from "solady/utils/LibString.sol";
import {Types} from "@eth-optimism-bedrock/scripts/libraries/Types.sol";
import {CommonBase} from "forge-std/Base.sol";
import {stdToml} from "forge-std/StdToml.sol";

interface IProxy {
    function implementation() external view returns (address);
}

// TODO(#427): Proposing to just merge this contract into JsonTxBuilderBase.
contract VerificationBase {
    address[] public allowedStorageAccess;
    address[] public codeExceptions;

    function addAllowedStorageAccess(address addr) internal {
        allowedStorageAccess.push(addr);
    }

    function addCodeException(address addr) internal {
        codeExceptions.push(addr);
    }

    function addCodeExceptions(address[] memory addrs) internal {
        for (uint256 i = 0; i < addrs.length; i++) {
            addCodeException(addrs[i]);
        }
    }
}

contract SuperchainRegistry is CommonBase {
    using LibString for string;

    struct StandardVersion {
        string version;
    }

    struct StandardVersionImpl {
        string version;
        address implementation;
    }

    struct StandardVersionAddr {
        string version;
        address Address;
    }

    struct StandardVersions {
        StandardVersionImpl SystemConfig;
        StandardVersion FaultDisputeGame;
        StandardVersion PermissionedDisputeGame;
        StandardVersionAddr MIPS;
        StandardVersionImpl OptimismPortal;
        StandardVersion AnchorStateRegistry;
        StandardVersionImpl DelayedWETH;
        StandardVersionImpl DisputeGameFactory;
        StandardVersionAddr PreimageOracle;
        StandardVersionImpl L1CrossDomainMessenger;
        StandardVersionImpl L1ERC721Bridge;
        StandardVersionImpl L1StandardBridge;
        StandardVersionImpl OptimismMintableERC20Factory;
    }

    struct ChainConfig {
        uint256 chainId;
        address systemConfigOwner;
        address proxyAdmin;
        address unsafeBlockSigner;
        address batchSubmitter;
        address batchInbox;
    }

    string l1ChainName; // e.g. "mainnet";
    string l2ChainName; // e.g. "op";
    string opContractsReleaseQ; // prefixed & quoted, e.g. '"op-contracts/v1.8.0"';
    string chainConfigPath;

    Types.ContractSet proxies;
    StandardVersions standardVersions;
    ChainConfig chainConfig;

    constructor(string memory _l1ChainName, string memory _l2ChainName, string memory _opContractsRelease) {
        l1ChainName = _l1ChainName;
        l2ChainName = _l2ChainName;
        opContractsReleaseQ = string.concat("\"op-contracts/", _opContractsRelease, "\"");
        try vm.envString("SCR_OVERRIDE_CHAIN_CONFIG_PATH") returns (string memory path) {
            console.log("SuperchainRegistry: overriding chain config path to %s", path);
            chainConfigPath = path;
        } catch {
            // default path
            chainConfigPath =
                string.concat("/lib/superchain-registry/superchain/configs/", l1ChainName, "/", l2ChainName, ".toml");
        }

        _readSuperchainConfig();
        _readStandardVersions();
        _applyOverrides();
    }

    // reads the implementation address of a proxy contract as the proxy admin
    function getProxyImplementation(address _proxy) public returns (address) {
        vm.prank(chainConfig.proxyAdmin);
        return IProxy(_proxy).implementation();
    }

    /// @notice Reads the contract addresses from the superchain registry.
    function _readSuperchainConfig() internal {
        string memory toml;
        string memory path =
            string.concat("/lib/superchain-registry/superchain/configs/", l1ChainName, "/superchain.toml");
        try vm.readFile(string.concat(vm.projectRoot(), path)) returns (string memory data) {
            toml = data;
        } catch {
            revert(string.concat("Failed to read ", path));
        }
        proxies.SuperchainConfig = stdToml.readAddress(toml, "$.superchain_config_addr");
        proxies.ProtocolVersions = stdToml.readAddress(toml, "$.protocol_versions_addr");

        try vm.readFile(string.concat(vm.projectRoot(), chainConfigPath)) returns (string memory data) {
            toml = data;
        } catch {
            revert(string.concat("Failed to read ", chainConfigPath));
        }
        proxies.OptimismPortal = stdToml.readAddress(toml, "$.addresses.OptimismPortalProxy");
        proxies.L1CrossDomainMessenger = stdToml.readAddress(toml, "$.addresses.L1CrossDomainMessengerProxy");
        proxies.L1StandardBridge = stdToml.readAddress(toml, "$.addresses.L1StandardBridgeProxy");
        proxies.SystemConfig = stdToml.readAddress(toml, "$.addresses.SystemConfigProxy");

        // Not all chains have the following values specified in the registry, so we will
        // set them to the zero address if they are not found.
        proxies.AnchorStateRegistry = stdToml.readAddressOr(toml, "$.addresses.AnchorStateRegistryProxy", address(0));
        proxies.DisputeGameFactory = stdToml.readAddressOr(toml, "$.addresses.DisputeGameFactoryProxy", address(0));

        chainConfig.chainId = stdToml.readUint(toml, "$.chain_id");
        chainConfig.systemConfigOwner = stdToml.readAddress(toml, "$.addresses.SystemConfigOwner");
<<<<<<< HEAD
        chainConfig.proxyAdmin = stdToml.readAddress(toml, "$.addresses.ProxyAdmin");
        chainConfig.unsafeBlockSigner = stdToml.readAddress(toml, "$.addresses.UnsafeBlockSigner");
=======
        chainConfig.unsafeBlockSigner = stdToml.readAddressOr(toml, "$.addresses.UnsafeBlockSigner", address(0)); // Not present on all chains, note .readAddressOr
>>>>>>> ee0bf085
        chainConfig.batchSubmitter = stdToml.readAddress(toml, "$.addresses.BatchSubmitter");
        chainConfig.batchInbox = stdToml.readAddress(toml, "$.batch_inbox_addr");
    }

    function _readStandardVersions() internal {
        string memory toml;
        string memory path =
            string.concat("/lib/superchain-registry/validation/standard/standard-versions-", l1ChainName, ".toml");
        try vm.readFile(string.concat(vm.projectRoot(), path)) returns (string memory data) {
            toml = data;
        } catch {
            revert(string.concat("Failed to read ", path));
        }
        toml = toml.replace(opContractsReleaseQ, "RELEASE");

        standardVersions.SystemConfig = _parseStandardVersionImpl(toml, "system_config");
        standardVersions.FaultDisputeGame = _parseStandardVersion(toml, "fault_dispute_game");
        standardVersions.PermissionedDisputeGame = _parseStandardVersion(toml, "permissioned_dispute_game");
        standardVersions.MIPS = _parseStandardVersionAddr(toml, "mips");
        standardVersions.OptimismPortal = _parseStandardVersionImpl(toml, "optimism_portal");
        standardVersions.AnchorStateRegistry = _parseStandardVersion(toml, "anchor_state_registry");
        standardVersions.DelayedWETH = _parseStandardVersionImpl(toml, "delayed_weth");
        standardVersions.DisputeGameFactory = _parseStandardVersionImpl(toml, "dispute_game_factory");
        standardVersions.PreimageOracle = _parseStandardVersionAddr(toml, "preimage_oracle");
        standardVersions.L1CrossDomainMessenger = _parseStandardVersionImpl(toml, "l1_cross_domain_messenger");
        standardVersions.L1ERC721Bridge = _parseStandardVersionImpl(toml, "l1_erc721_bridge");
        standardVersions.L1StandardBridge = _parseStandardVersionImpl(toml, "l1_standard_bridge");
        standardVersions.OptimismMintableERC20Factory =
            _parseStandardVersionImpl(toml, "optimism_mintable_erc20_factory");
    }

    function _parseStandardVersionImpl(string memory data, string memory key)
        internal
        pure
        returns (StandardVersionImpl memory sv_)
    {
        sv_.version = stdToml.readString(data, string.concat("$.RELEASE.", key, ".version"));
        sv_.implementation = stdToml.readAddress(data, string.concat("$.RELEASE.", key, ".implementation_address"));
    }

    function _parseStandardVersionAddr(string memory data, string memory key)
        internal
        pure
        returns (StandardVersionAddr memory sv_)
    {
        sv_.version = stdToml.readString(data, string.concat("$.RELEASE.", key, ".version"));
        sv_.Address = stdToml.readAddress(data, string.concat("$.RELEASE.", key, ".address"));
    }

    function _parseStandardVersion(string memory data, string memory key)
        internal
        pure
        returns (StandardVersion memory sv_)
    {
        sv_.version = stdToml.readString(data, string.concat("$.RELEASE.", key, ".version"));
    }

    function _applyOverrides() internal {
        try vm.envAddress("SCR_OVERRIDE_MIPS_ADDRESS") returns (address mips) {
            console.log("SuperchainRegistry: overriding MIPS address to %s", mips);
            standardVersions.MIPS.Address = mips;
        } catch { /* Ignore, no override */ }
        try vm.envString("SCR_OVERRIDE_MIPS_VERSION") returns (string memory ver) {
            console.log("SuperchainRegistry: overriding MIPS version to %s", ver);
            standardVersions.MIPS.version = ver;
        } catch { /* Ignore, no override */ }
    }
}<|MERGE_RESOLUTION|>--- conflicted
+++ resolved
@@ -136,12 +136,7 @@
 
         chainConfig.chainId = stdToml.readUint(toml, "$.chain_id");
         chainConfig.systemConfigOwner = stdToml.readAddress(toml, "$.addresses.SystemConfigOwner");
-<<<<<<< HEAD
-        chainConfig.proxyAdmin = stdToml.readAddress(toml, "$.addresses.ProxyAdmin");
-        chainConfig.unsafeBlockSigner = stdToml.readAddress(toml, "$.addresses.UnsafeBlockSigner");
-=======
         chainConfig.unsafeBlockSigner = stdToml.readAddressOr(toml, "$.addresses.UnsafeBlockSigner", address(0)); // Not present on all chains, note .readAddressOr
->>>>>>> ee0bf085
         chainConfig.batchSubmitter = stdToml.readAddress(toml, "$.addresses.BatchSubmitter");
         chainConfig.batchInbox = stdToml.readAddress(toml, "$.batch_inbox_addr");
     }
